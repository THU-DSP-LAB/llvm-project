--- conflicted
+++ resolved
@@ -67,14 +67,10 @@
 
   bool isSGPRReg(const MachineRegisterInfo &MRI, Register Reg) const;
 
-<<<<<<< HEAD
-  bool isFPRReg(const MachineRegisterInfo &MRI, Register Reg) const;
-=======
-  void insertRegToSet(const MachineRegisterInfo &MRI, 
-                      DenseSet<unsigned int> *CurrentRegUsageSet, 
-                      SubVentusProgramInfo *CurrentSubProgramInfo, 
+  void insertRegToSet(const MachineRegisterInfo &MRI,
+                      DenseSet<unsigned int> *CurrentRegUsageSet,
+                      SubVentusProgramInfo *CurrentSubProgramInfo,
                       Register Reg) const;
->>>>>>> b32b5295
 
   const uint32_t *getCallPreservedMask(const MachineFunction &MF,
                                        CallingConv::ID) const override;
