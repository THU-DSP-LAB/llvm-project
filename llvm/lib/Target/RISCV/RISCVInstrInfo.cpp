--- conflicted
+++ resolved
@@ -132,7 +132,7 @@
     default:
       return false;
     case RISCV::VLWI12:
-    case RISCV::VLBI12: 
+    case RISCV::VLBI12:
     case RISCV::VLBUI12:
     case RISCV::VLHI12:
     case RISCV::VLHUI12:
@@ -153,7 +153,7 @@
     case RISCV::LB:
     case RISCV::VLBI12:
       return RISCV::VLB;
-    case RISCV::LBU:    
+    case RISCV::LBU:
     case RISCV::VLBUI12:
       return RISCV::VLBU;
     case RISCV::LH:
@@ -161,20 +161,20 @@
       return RISCV::VLH;
     case RISCV::LHU:
     case RISCV::VLHUI12:
-      return RISCV::VLHU;   
+      return RISCV::VLHU;
     case RISCV::SW:
     case RISCV::VSWI12:
       return RISCV::VSW;
     case RISCV::SH:
     case RISCV::VSHI12:
-      return RISCV::VSH;   
+      return RISCV::VSH;
     case RISCV::SB:
     case RISCV::VSBI12:
       return RISCV::VSB;
     default:
       // MI.dump();
       assert(0 && "TODO");
-      return RISCV::VLW;    
+      return RISCV::VLW;
   }
 }
 
@@ -199,7 +199,7 @@
     default:
       // MI.dump();
       assert(0 && "TODO");
-      return RISCV::VLW;    
+      return RISCV::VLW;
   }
 }
 
@@ -237,7 +237,7 @@
         .addImm(0);
     return;
   }
-  
+
   // vGPR -> vGPR move
   if (RISCV::VGPRRegClass.contains(DstReg, SrcReg)) {
     BuildMI(MBB, MBBI, DL, get(RISCV::VADD_VX), DstReg)
@@ -269,14 +269,7 @@
   // sGPRF32 -> vGPR move
   if (RISCV::GPRF32RegClass.contains(SrcReg) &&
       RISCV::VGPRRegClass.contains(DstReg)) {
-<<<<<<< HEAD
     llvm_unreachable("Not supported by HW, use vmv.v.x instead.");
-=======
-    BuildMI(MBB, MBBI, DL, get(RISCV::VFMV_S_F), DstReg)
-        .addReg(DstReg, RegState::Undef)
-        .addReg(SrcReg, getKillRegState(KillSrc));
-    return;
->>>>>>> f85215d6
   }
 
   // Handle copy from csr
@@ -327,15 +320,6 @@
   if (RISCV::GPRRegClass.hasSubClassEq(RC)) {
     Opcode = TRI->getRegSizeInBits(RISCV::GPRRegClass) == 32 ?
              RISCV::SW : RISCV::SD;
-<<<<<<< HEAD
-=======
-  } else if (RISCV::FPR16RegClass.hasSubClassEq(RC)) {
-    Opcode = RISCV::FSH;
-  } else if (RISCV::FPR32RegClass.hasSubClassEq(RC)) {
-    Opcode = RISCV::FSW;
-  } else if (RISCV::FPR64RegClass.hasSubClassEq(RC)) {
-    Opcode = RISCV::FSD;
->>>>>>> f85215d6
   } else if (RISCV::VGPRRegClass.hasSubClassEq(RC)) {
     Opcode = RISCV::VSW;
   } else
@@ -373,15 +357,6 @@
   if (RISCV::GPRRegClass.hasSubClassEq(RC)) {
     Opcode = TRI->getRegSizeInBits(RISCV::GPRRegClass) == 32 ?
              RISCV::LW : RISCV::LD;
-<<<<<<< HEAD
-=======
-  } else if (RISCV::FPR16RegClass.hasSubClassEq(RC)) {
-    Opcode = RISCV::FLH;
-  } else if (RISCV::FPR32RegClass.hasSubClassEq(RC)) {
-    Opcode = RISCV::FLW;
-  } else if (RISCV::FPR64RegClass.hasSubClassEq(RC)) {
-    Opcode = RISCV::FLD;
->>>>>>> f85215d6
   } else if (RISCV::VGPRRegClass.hasSubClassEq(RC)) {
     Opcode = RISCV::VLW;
   } else
