--- conflicted
+++ resolved
@@ -229,13 +229,6 @@
   if (RISCV::GPRRegClass.hasSubClassEq(RC)) {
     Opcode = TRI->getRegSizeInBits(RISCV::GPRRegClass) == 32 ?
              RISCV::SW : RISCV::SD;
-<<<<<<< HEAD
-  } else if (RISCV::FPR16RegClass.hasSubClassEq(RC)) {
-    Opcode = RISCV::FSH;
-  } else if (RISCV::FPR64RegClass.hasSubClassEq(RC)) {
-    Opcode = RISCV::FSD;
-=======
->>>>>>> a3fc326c
   } else if (RISCV::VGPRRegClass.hasSubClassEq(RC)) {
     Opcode = RISCV::VSW;
   } else
@@ -273,13 +266,6 @@
   if (RISCV::GPRRegClass.hasSubClassEq(RC)) {
     Opcode = TRI->getRegSizeInBits(RISCV::GPRRegClass) == 32 ?
              RISCV::LW : RISCV::LD;
-<<<<<<< HEAD
-  } else if (RISCV::FPR16RegClass.hasSubClassEq(RC)) {
-    Opcode = RISCV::FLH;
-  } else if (RISCV::FPR64RegClass.hasSubClassEq(RC)) {
-    Opcode = RISCV::FLD;
-=======
->>>>>>> a3fc326c
   } else if (RISCV::VGPRRegClass.hasSubClassEq(RC)) {
     Opcode = RISCV::VLW;
   } else
