--- conflicted
+++ resolved
@@ -416,15 +416,9 @@
 }
 
 let RegInfos = XLenRI in {
-<<<<<<< HEAD
-def GPRF16  : RegisterClass<"RISCV", [f16], 16, (add FPRSUB)>;
-def GPRF32  : RegisterClass<"RISCV", [f32], 32, (add GPR)>;
-def GPRF64  : RegisterClass<"RISCV", [f64], 64, (add FPRSUB)>;
-=======
 def GPRF16  : RegisterClass<"RISCV", [f16], 16, (add GPR)>;
 def GPRF32  : RegisterClass<"RISCV", [f32], 32, (add GPR)>;
 def GPRF64  : RegisterClass<"RISCV", [f64], 64, (add GPR)>;
->>>>>>> f85215d6
 } // RegInfos = XLenRI
 
 let RegAltNameIndices = [ABIRegAltName] in {
