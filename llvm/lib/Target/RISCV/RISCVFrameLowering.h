//===-- RISCVFrameLowering.h - Define frame lowering for RISCV -*- C++ -*--===//
//
// Part of the LLVM Project, under the Apache License v2.0 with LLVM Exceptions.
// See https://llvm.org/LICENSE.txt for license information.
// SPDX-License-Identifier: Apache-2.0 WITH LLVM-exception
//
//===----------------------------------------------------------------------===//
//
// This class implements RISCV-specific bits of TargetFrameLowering class.
//
//===----------------------------------------------------------------------===//

#ifndef LLVM_LIB_TARGET_RISCV_RISCVFRAMELOWERING_H
#define LLVM_LIB_TARGET_RISCV_RISCVFRAMELOWERING_H

#include "RISCV.h"
#include "llvm/CodeGen/TargetFrameLowering.h"
#include "llvm/Support/TypeSize.h"

namespace llvm {
class RISCVSubtarget;

class RISCVFrameLowering : public TargetFrameLowering {
public:
  explicit RISCVFrameLowering(const RISCVSubtarget &STI)
      : TargetFrameLowering(StackGrowsUp,
                            /*StackAlignment=*/Align(16),
                            /*LocalAreaOffset=*/0,
                            /*TransientStackAlignment=*/Align(16)),
        STI(STI) {}

  void emitPrologue(MachineFunction &MF, MachineBasicBlock &MBB) const override;
  void emitEpilogue(MachineFunction &MF, MachineBasicBlock &MBB) const override;

  StackOffset getFrameIndexReference(const MachineFunction &MF, int FI,
                                     Register &FrameReg) const override;

  void processFunctionBeforeFrameFinalized(
    MachineFunction &MF,
    RegScavenger *RS = nullptr) const override;

  void determineCalleeSaves(MachineFunction &MF, BitVector &SavedRegs,
                            RegScavenger *RS) const override;

  bool hasFP(const MachineFunction &MF) const override;

  bool hasBP(const MachineFunction &MF) const;

  bool hasReservedCallFrame(const MachineFunction &MF) const override;
  MachineBasicBlock::iterator
  eliminateCallFramePseudoInstr(MachineFunction &MF, MachineBasicBlock &MBB,
                                MachineBasicBlock::iterator MI) const override;
  bool spillCalleeSavedRegisters(MachineBasicBlock &MBB,
                                 MachineBasicBlock::iterator MI,
                                 ArrayRef<CalleeSavedInfo> CSI,
                                 const TargetRegisterInfo *TRI) const override;
  bool
  restoreCalleeSavedRegisters(MachineBasicBlock &MBB,
                              MachineBasicBlock::iterator MI,
                              MutableArrayRef<CalleeSavedInfo> CSI,
                              const TargetRegisterInfo *TRI) const override;

  bool storeRegToReg(const TargetRegisterInfo *TRI) const override;

  bool loadRegFromReg(const TargetRegisterInfo *TRI) const override;
  // Get the first stack adjustment amount for SplitSPAdjust.
  // Return 0 if we don't want to to split the SP adjustment in prologue and
  // epilogue.
  uint64_t getFirstSPAdjustAmount(const MachineFunction &MF) const;

  bool canUseAsPrologue(const MachineBasicBlock &MBB) const override;
  bool canUseAsEpilogue(const MachineBasicBlock &MBB) const override;

  /// Get stack size for different stack ID
  uint64_t getStackSize(const MachineFunction &MF, RISCVStackID::Value ID) const;

<<<<<<< HEAD

=======
>>>>>>> 078bb26e
  /// Calculate frame object's stack offset
  /// Frame Objects:
  /// fi#0: id=4 size=48, align=4, at location [SP+8]
  /// fi#1: id=1 size=4, align=4, at location [SP+4] \
  /// fi#2: id=1 size=4, align=4, at location [SP] \
  /// fi#3: id=4 size=4, align=4, at location [SP+16] \
  /// As we can see, if we split the stack, different frame offset calculation
  /// need to be modified too, when calculate the TP stack offset, we need to
  /// extract the stack offset of 'SP' in machine function frame
  uint64_t getStackOffset(const MachineFunction &MF, int FI,
                          RISCVStackID::Value Stack) const;

  /// Before insert prolog/epilog information, set stack ID for each frame index
  void determineStackID(MachineFunction &MF) const;

  bool enableShrinkWrapping(const MachineFunction &MF) const override;

  bool isSupportedStackID(TargetStackID::Value ID) const override;

protected:
  const RISCVSubtarget &STI;

private:
  void determineFrameLayout(MachineFunction &MF) const;
};
} // namespace llvm
#endif<|MERGE_RESOLUTION|>--- conflicted
+++ resolved
@@ -74,10 +74,6 @@
   /// Get stack size for different stack ID
   uint64_t getStackSize(const MachineFunction &MF, RISCVStackID::Value ID) const;
 
-<<<<<<< HEAD
-
-=======
->>>>>>> 078bb26e
   /// Calculate frame object's stack offset
   /// Frame Objects:
   /// fi#0: id=4 size=48, align=4, at location [SP+8]
