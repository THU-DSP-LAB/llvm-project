--- conflicted
+++ resolved
@@ -601,11 +601,7 @@
   auto *CurrentProgramInfo = const_cast<VentusProgramInfo*>(
                     MF.getSubtarget<RISCVSubtarget>().getVentusProgramInfo());
 
-<<<<<<< HEAD
-  // When accessing a new function, we need to add a new container to calculate 
-=======
   // When accessing a new function, we need to add a new container to calculate
->>>>>>> 078bb26e
   // its resource usage.
   CurrentProgramInfo->RegisterAddedSetVec.push_back(DenseSet<unsigned>());
   CurrentProgramInfo->SubProgramInfoVec.push_back(SubVentusProgramInfo());
@@ -623,22 +619,14 @@
         if (!Op.isReg())
           continue;
 
-<<<<<<< HEAD
-        RI->insertRegToSet(MRI, CurrentRegisterAddedSet, 
-=======
         RI->insertRegToSet(MRI, CurrentRegisterAddedSet,
->>>>>>> 078bb26e
                     CurrentSubProgramInfo, Op.getReg());
       }
     }
   }
 
   // ra register is a special register.
-<<<<<<< HEAD
-  RI->insertRegToSet(MRI, CurrentRegisterAddedSet, 
-=======
   RI->insertRegToSet(MRI, CurrentRegisterAddedSet,
->>>>>>> 078bb26e
                     CurrentSubProgramInfo, RISCV::X1);
 }
 
