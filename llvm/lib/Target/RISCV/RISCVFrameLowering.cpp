//===-- RISCVFrameLowering.cpp - RISCV Frame Information ------------------===//
//
// Part of the LLVM Project, under the Apache License v2.0 with LLVM Exceptions.
// See https://llvm.org/LICENSE.txt for license information.
// SPDX-License-Identifier: Apache-2.0 WITH LLVM-exception
//
//===----------------------------------------------------------------------===//
//
// This file contains the RISCV implementation of TargetFrameLowering class.
//
//===----------------------------------------------------------------------===//

#include "RISCVFrameLowering.h"
#include "MCTargetDesc/RISCVMCTargetDesc.h"
#include "RISCV.h"
#include "RISCVMachineFunctionInfo.h"
#include "RISCVSubtarget.h"
#include "llvm/CodeGen/MachineFrameInfo.h"
#include "llvm/CodeGen/MachineFunction.h"
#include "llvm/CodeGen/MachineInstrBuilder.h"
#include "llvm/CodeGen/MachineRegisterInfo.h"
#include "llvm/CodeGen/RegisterScavenging.h"
#include "llvm/IR/DiagnosticInfo.h"
#include "llvm/MC/MCDwarf.h"
#include <algorithm>


using namespace llvm;

// For now we use x18, a.k.a s2, as pointer to shadow call stack.
// User should explicitly set -ffixed-x18 and not use x18 in their asm.
static void emitSCSPrologue(MachineFunction &MF, MachineBasicBlock &MBB,
                            MachineBasicBlock::iterator MI,
                            const DebugLoc &DL) {
  if (!MF.getFunction().hasFnAttribute(Attribute::ShadowCallStack))
    return;

  const auto &STI = MF.getSubtarget<RISCVSubtarget>();
  Register RAReg = STI.getRegisterInfo()->getRARegister();

  // Do not save RA to the SCS if it's not saved to the regular stack,
  // i.e. RA is not at risk of being overwritten.
  std::vector<CalleeSavedInfo> &CSI = MF.getFrameInfo().getCalleeSavedInfo();
  if (llvm::none_of(
          CSI, [&](CalleeSavedInfo &CSR) { return CSR.getReg() == RAReg; }))
    return;

  Register SCSPReg = RISCVABI::getSCSPReg();

  auto &Ctx = MF.getFunction().getContext();
  if (!STI.isRegisterReservedByUser(SCSPReg)) {
    Ctx.diagnose(DiagnosticInfoUnsupported{
        MF.getFunction(), "x18 not reserved by user for Shadow Call Stack."});
    return;
  }

  const auto *RVFI = MF.getInfo<RISCVMachineFunctionInfo>();
  if (RVFI->useSaveRestoreLibCalls(MF)) {
    Ctx.diagnose(DiagnosticInfoUnsupported{
        MF.getFunction(),
        "Shadow Call Stack cannot be combined with Save/Restore LibCalls."});
    return;
  }

  const RISCVInstrInfo *TII = STI.getInstrInfo();
  bool IsRV64 = STI.hasFeature(RISCV::Feature64Bit);
  int64_t SlotSize = STI.getXLen() / 8;
  // Store return address to shadow call stack
  // s[w|d]  ra, 0(s2)
  // addi    s2, s2, [4|8]
  BuildMI(MBB, MI, DL, TII->get(IsRV64 ? RISCV::SD : RISCV::SW))
      .addReg(RAReg)
      .addReg(SCSPReg)
      .addImm(0)
      .setMIFlag(MachineInstr::FrameSetup);
  BuildMI(MBB, MI, DL, TII->get(RISCV::ADDI))
      .addReg(SCSPReg, RegState::Define)
      .addReg(SCSPReg)
      .addImm(SlotSize)
      .setMIFlag(MachineInstr::FrameSetup);
}

static void emitSCSEpilogue(MachineFunction &MF, MachineBasicBlock &MBB,
                            MachineBasicBlock::iterator MI,
                            const DebugLoc &DL) {
  if (!MF.getFunction().hasFnAttribute(Attribute::ShadowCallStack))
    return;

  const auto &STI = MF.getSubtarget<RISCVSubtarget>();
  Register RAReg = STI.getRegisterInfo()->getRARegister();

  // See emitSCSPrologue() above.
  std::vector<CalleeSavedInfo> &CSI = MF.getFrameInfo().getCalleeSavedInfo();
  if (llvm::none_of(
          CSI, [&](CalleeSavedInfo &CSR) { return CSR.getReg() == RAReg; }))
    return;

  Register SCSPReg = RISCVABI::getSCSPReg();

  auto &Ctx = MF.getFunction().getContext();
  if (!STI.isRegisterReservedByUser(SCSPReg)) {
    Ctx.diagnose(DiagnosticInfoUnsupported{
        MF.getFunction(), "x18 not reserved by user for Shadow Call Stack."});
    return;
  }

  const auto *RVFI = MF.getInfo<RISCVMachineFunctionInfo>();
  if (RVFI->useSaveRestoreLibCalls(MF)) {
    Ctx.diagnose(DiagnosticInfoUnsupported{
        MF.getFunction(),
        "Shadow Call Stack cannot be combined with Save/Restore LibCalls."});
    return;
  }

  const RISCVInstrInfo *TII = STI.getInstrInfo();
  bool IsRV64 = STI.hasFeature(RISCV::Feature64Bit);
  int64_t SlotSize = STI.getXLen() / 8;
  // Load return address from shadow call stack
  // l[w|d]  ra, -[4|8](s2)
  // addi    s2, s2, -[4|8]
  BuildMI(MBB, MI, DL, TII->get(IsRV64 ? RISCV::LD : RISCV::LW))
      .addReg(RAReg, RegState::Define)
      .addReg(SCSPReg)
      .addImm(-SlotSize)
      .setMIFlag(MachineInstr::FrameDestroy);
  BuildMI(MBB, MI, DL, TII->get(RISCV::ADDI))
      .addReg(SCSPReg, RegState::Define)
      .addReg(SCSPReg)
      .addImm(-SlotSize)
      .setMIFlag(MachineInstr::FrameDestroy);
}

// Get the ID of the libcall used for spilling and restoring callee saved
// registers. The ID is representative of the number of registers saved or
// restored by the libcall, except it is zero-indexed - ID 0 corresponds to a
// single register.
static int getLibCallID(const MachineFunction &MF,
                        const std::vector<CalleeSavedInfo> &CSI) {
  const auto *RVFI = MF.getInfo<RISCVMachineFunctionInfo>();

  if (CSI.empty() || !RVFI->useSaveRestoreLibCalls(MF))
    return -1;

  Register MaxReg = RISCV::NoRegister;
  for (auto &CS : CSI)
    // RISCVRegisterInfo::hasReservedSpillSlot assigns negative frame indexes to
    // registers which can be saved by libcall.
    if (CS.getFrameIdx() < 0)
      MaxReg = std::max(MaxReg.id(), CS.getReg().id());

  if (MaxReg == RISCV::NoRegister)
    return -1;

  switch (MaxReg) {
  default:
    llvm_unreachable("Something has gone wrong!");
  case /*s11*/ RISCV::X27: return 12;
  case /*s10*/ RISCV::X26: return 11;
  case /*s9*/  RISCV::X25: return 10;
  case /*s8*/  RISCV::X24: return 9;
  case /*s7*/  RISCV::X23: return 8;
  case /*s6*/  RISCV::X22: return 7;
  case /*s5*/  RISCV::X21: return 6;
  case /*s4*/  RISCV::X20: return 5;
  case /*s3*/  RISCV::X19: return 4;
  case /*s2*/  RISCV::X18: return 3;
  case /*s1*/  RISCV::X9:  return 2;
  case /*s0*/  RISCV::X8:  return 1;
  case /*ra*/  RISCV::X1:  return 0;
  }
}

// Get the name of the libcall used for spilling callee saved registers.
// If this function will not use save/restore libcalls, then return a nullptr.
static const char *
getSpillLibCallName(const MachineFunction &MF,
                    const std::vector<CalleeSavedInfo> &CSI) {
  static const char *const SpillLibCalls[] = {
    "__riscv_save_0",
    "__riscv_save_1",
    "__riscv_save_2",
    "__riscv_save_3",
    "__riscv_save_4",
    "__riscv_save_5",
    "__riscv_save_6",
    "__riscv_save_7",
    "__riscv_save_8",
    "__riscv_save_9",
    "__riscv_save_10",
    "__riscv_save_11",
    "__riscv_save_12"
  };

  int LibCallID = getLibCallID(MF, CSI);
  if (LibCallID == -1)
    return nullptr;
  return SpillLibCalls[LibCallID];
}

// Get the name of the libcall used for restoring callee saved registers.
// If this function will not use save/restore libcalls, then return a nullptr.
static const char *
getRestoreLibCallName(const MachineFunction &MF,
                      const std::vector<CalleeSavedInfo> &CSI) {
  static const char *const RestoreLibCalls[] = {
    "__riscv_restore_0",
    "__riscv_restore_1",
    "__riscv_restore_2",
    "__riscv_restore_3",
    "__riscv_restore_4",
    "__riscv_restore_5",
    "__riscv_restore_6",
    "__riscv_restore_7",
    "__riscv_restore_8",
    "__riscv_restore_9",
    "__riscv_restore_10",
    "__riscv_restore_11",
    "__riscv_restore_12"
  };

  int LibCallID = getLibCallID(MF, CSI);
  if (LibCallID == -1)
    return nullptr;
  return RestoreLibCalls[LibCallID];
}

// Return true if the specified function should have a dedicated frame
// pointer register.  This is true if frame pointer elimination is
// disabled, if it needs dynamic stack realignment, if the function has
// variable sized allocas, or if the frame address is taken.
bool RISCVFrameLowering::hasFP(const MachineFunction &MF) const {
  const TargetRegisterInfo *RegInfo = MF.getSubtarget().getRegisterInfo();

  const MachineFrameInfo &MFI = MF.getFrameInfo();
  // For entry functions we can use an immediate offset in most cases, so the
  // presence of calls doesn't imply we need a distinct frame pointer.
  if (MFI.hasCalls() &&
      !MF.getInfo<RISCVMachineFunctionInfo>()->isEntryFunction()) {
    // All offsets are unsigned, so need to be addressed in the same direction
    // as stack growth.

    // FIXME: This function is pretty broken, since it can be called before the
    // frame layout is determined or CSR spills are inserted.
    return MFI.getStackSize() != 0;
  }
  return MF.getTarget().Options.DisableFramePointerElim(MF) ||
         RegInfo->hasStackRealignment(MF) || MFI.hasVarSizedObjects() ||
         MFI.isFrameAddressTaken();
}

bool RISCVFrameLowering::hasBP(const MachineFunction &MF) const {
  const MachineFrameInfo &MFI = MF.getFrameInfo();
  const TargetRegisterInfo *TRI = STI.getRegisterInfo();

  // If we do not reserve stack space for outgoing arguments in prologue,
  // we will adjust the stack pointer before call instruction. After the
  // adjustment, we can not use SP to access the stack objects for the
  // arguments. Instead, use BP to access these stack objects.
  return (MFI.hasVarSizedObjects() ||
          (!hasReservedCallFrame(MF) && (!MFI.isMaxCallFrameSizeComputed() ||
                                         MFI.getMaxCallFrameSize() != 0))) &&
         TRI->hasStackRealignment(MF);
}

// Determines the size of the frame and maximum call frame size.
void RISCVFrameLowering::determineFrameLayout(MachineFunction &MF) const {
  MachineFrameInfo &MFI = MF.getFrameInfo();
  // auto *RVFI = MF.getInfo<RISCVMachineFunctionInfo>();

  // Get the number of bytes to allocate from the FrameInfo.
  uint64_t FrameSize = MFI.getStackSize();

  // Get the alignment.
  Align StackAlign = getStackAlign();

  // Make sure the frame is aligned.
  FrameSize = alignTo(FrameSize, StackAlign);

  // Update frame info.
  MFI.setStackSize(FrameSize);
}

// Returns the register used to hold the frame pointer.
static Register getFPReg(const RISCVSubtarget &STI) { return RISCV::X8; }

// Returns the register used to hold the per-thread stack pointer.
static Register getTPReg(const RISCVSubtarget &STI) { return RISCV::X4; }

// Returns the register used to hold the stack pointer.
static Register getSPReg(const RISCVSubtarget &STI) { return RISCV::X2; }

static SmallVector<CalleeSavedInfo, 8>
getNonLibcallCSI(const MachineFunction &MF,
                 const std::vector<CalleeSavedInfo> &CSI) {
  const MachineFrameInfo &MFI = MF.getFrameInfo();
  SmallVector<CalleeSavedInfo, 8> NonLibcallCSI;

  for (auto &CS : CSI) {
    int FI = CS.getFrameIdx();
    // TODO: For now, we don't define VGPR callee saved registers, when we later
    // add VGPR callee saved register, remember to modify here
    if (FI >= 0 && (MFI.getStackID(FI) == RISCVStackID::Default ||
                    MFI.getStackID(FI) == RISCVStackID::SGPRSpill ||
                    MFI.getStackID(FI) == RISCVStackID::VGPRSpill))
      NonLibcallCSI.push_back(CS);
  }

  return NonLibcallCSI;
}

void RISCVFrameLowering::emitPrologue(MachineFunction &MF,
                                      MachineBasicBlock &MBB) const {
  MachineFrameInfo &MFI = MF.getFrameInfo();
  auto *RMFI = MF.getInfo<RISCVMachineFunctionInfo>();
  const RISCVRegisterInfo *RI = STI.getRegisterInfo();
  auto *CurrentProgramInfo = const_cast<VentusProgramInfo *>(
                                                    STI.getVentusProgramInfo());
  const RISCVInstrInfo *TII = STI.getInstrInfo();
  MachineBasicBlock::iterator MBBI = MBB.begin();
  bool IsEntryFunction = RMFI->isEntryFunction();

  Register SPReg = getSPReg(STI);
  Register TPReg = getTPReg(STI);

  // Debug location must be unknown since the first debug location is used
  // to determine the end of the prologue.
  DebugLoc DL;

  // All calls are tail calls in GHC calling conv, and functions have no
  // prologue/epilogue.
  if (MF.getFunction().getCallingConv() == CallingConv::GHC)
    return;

  // Emit prologue for shadow call stack.
  emitSCSPrologue(MF, MBB, MBBI, DL);

  // Since spillCalleeSavedRegisters may have inserted a libcall, skip past
  // any instructions marked as FrameSetup
  while (MBBI != MBB.end() && MBBI->getFlag(MachineInstr::FrameSetup))
    ++MBBI;

  // Determine the correct frame layout
  determineFrameLayout(MF);

  // Determine stack ID for each frame index
  determineStackID(MF);

  // If libcalls are used to spill and restore callee-saved registers, the frame
  // has two sections; the opaque section managed by the libcalls, and the
  // section managed by MachineFrameInfo which can also hold callee saved
  // registers in fixed stack slots, both of which have negative frame indices.
  // This gets even more complicated when incoming arguments are passed via the
  // stack, as these too have negative frame indices. An example is detailed
  // below:
  //
  //  | incoming arg | <- FI[-3]
  //  | libcallspill |
  //  | calleespill  | <- FI[-2]
  //  | calleespill  | <- FI[-1]
  //  | this_frame   | <- FI[0]
  //
  // For negative frame indices, the offset from the frame pointer will differ
  // depending on which of these groups the frame index applies to.
  // The following calculates the correct offset knowing the number of callee
  // saved registers spilt by the two methods.
  if (int LibCallRegs = getLibCallID(MF, MFI.getCalleeSavedInfo()) + 1) {
    // Calculate the size of the frame managed by the libcall. The libcalls are
    // implemented such that the stack will always be 16 byte aligned.
    unsigned LibCallFrameSize = alignTo((STI.getXLen() / 8) * LibCallRegs, 16);
    RMFI->setLibCallStackSize(LibCallFrameSize);
  }

  uint64_t SPStackSize = getStackSize(MF, RISCVStackID::SGPRSpill);
  uint64_t TPStackSize = getStackSize(MF, RISCVStackID::VGPRSpill);
  CurrentProgramInfo->PDSMemory += TPStackSize;
  // FIXME: need to add local data declaration calculation
  CurrentProgramInfo->LDSMemory += SPStackSize;
  //uint64_t RealStackSize = IsEntryFunction ?
  //                                SPStackSize + RMFI->getLibCallStackSize() :
  //                                TPStackSize + RMFI->getLibCallStackSize();

  // Early exit if there is no need to allocate on the stack
  if (MFI.getStackSize() == 0 && !MFI.adjustsStack())
    return;

  // If the stack pointer has been marked as reserved, then produce an error if
  // the frame requires stack allocation
  if (STI.isRegisterReservedByUser(SPReg))
    MF.getFunction().getContext().diagnose(DiagnosticInfoUnsupported{
        MF.getFunction(), "Stack pointer required, but has been reserved."});

  if (STI.isRegisterReservedByUser(TPReg))
    MF.getFunction().getContext().diagnose(DiagnosticInfoUnsupported{
        MF.getFunction(), "Thread pointer required, but has been reserved."});

  // Allocate space on the local-mem stack and private-mem stack if necessary.
  if(SPStackSize) {
    RI->adjustReg(MBB, MBBI, DL, SPReg, SPReg,
                  StackOffset::getFixed(SPStackSize),
                  MachineInstr::FrameSetup, getStackAlign());

    // Emit ".cfi_def_cfa_offset SPStackSize"
    unsigned CFIIndex = MF.addFrameInst(
        MCCFIInstruction::cfiDefCfaOffset(nullptr, SPStackSize));
    BuildMI(MBB, MBBI, DL, TII->get(TargetOpcode::CFI_INSTRUCTION))
        .addCFIIndex(CFIIndex)
        .setMIFlag(MachineInstr::FrameSetup);
  }

  if(TPStackSize) {
    RI->adjustReg(MBB, MBBI, DL, TPReg, TPReg,
                  StackOffset::getFixed(TPStackSize),
                  MachineInstr::FrameSetup, getStackAlign());

    // Emit ".cfi_def_cfa_offset TPStackSize"
    unsigned CFIIndex = MF.addFrameInst(
        MCCFIInstruction::cfiDefCfaOffset(nullptr, TPStackSize));
    BuildMI(MBB, MBBI, DL, TII->get(TargetOpcode::CFI_INSTRUCTION))
        .addCFIIndex(CFIIndex)
        .setMIFlag(MachineInstr::FrameSetup);
    BuildMI(MBB, MBBI, DL, TII->get(RISCV::VMV_V_X),
        RI->getPrivateMemoryBaseRegister(MF))
      .addReg(TPReg);
  }

  const auto &CSI = MFI.getCalleeSavedInfo();

  // The frame pointer is callee-saved, and code has been generated for us to
  // save it to the stack. We need to skip over the storing of callee-saved
  // registers as the frame pointer must be modified after it has been saved
  // to the stack, not before.
  // FIXME: assumes exactly one instruction is used to save each callee-saved
  // register.
  std::advance(MBBI, getNonLibcallCSI(MF, CSI).size());

  // Iterate over list of callee-saved registers and emit .cfi_offset
  // directives.
  for (const auto &Entry : CSI) {
    int FrameIdx = Entry.getFrameIdx();
    int64_t Offset;
    // Offsets for objects with fixed locations (IE: those saved by libcall) are
    // simply calculated from the frame index.
    if (FrameIdx < 0)
      Offset = FrameIdx * (int64_t) STI.getXLen() / 8;
    else
      Offset = MFI.getObjectOffset(Entry.getFrameIdx()) -
               RMFI->getLibCallStackSize();
    Register Reg = Entry.getReg();
    unsigned CFIIndex = MF.addFrameInst(MCCFIInstruction::createOffset(
        nullptr, RI->getDwarfRegNum(Reg, true), Offset));
    BuildMI(MBB, MBBI, DL, TII->get(TargetOpcode::CFI_INSTRUCTION))
        .addCFIIndex(CFIIndex)
        .setMIFlag(MachineInstr::FrameSetup);
  }
}

void RISCVFrameLowering::emitEpilogue(MachineFunction &MF,
                                      MachineBasicBlock &MBB) const {
  const RISCVRegisterInfo *RI = STI.getRegisterInfo();
  MachineFrameInfo &MFI = MF.getFrameInfo();
  Register SPReg = getSPReg(STI);
  Register TPReg = getTPReg(STI);

  // Get the insert location for the epilogue. If there were no terminators in
  // the block, get the last instruction.
  MachineBasicBlock::iterator MBBI = MBB.end();
  DebugLoc DL;
  if (!MBB.empty()) {
    MBBI = MBB.getLastNonDebugInstr();
    if (MBBI != MBB.end())
      DL = MBBI->getDebugLoc();

    MBBI = MBB.getFirstTerminator();

    // If callee-saved registers are saved via libcall, place stack adjustment
    // before this call.
    while (MBBI != MBB.begin() &&
           std::prev(MBBI)->getFlag(MachineInstr::FrameDestroy))
      --MBBI;
  }

  const auto &CSI = getNonLibcallCSI(MF, MFI.getCalleeSavedInfo());

  // Skip to before the restores of callee-saved registers
  // FIXME: assumes exactly one instruction is used to restore each
  // callee-saved register.
  auto LastFrameDestroy = MBBI;
  if (!CSI.empty())
    LastFrameDestroy = std::prev(MBBI, CSI.size());

  // Get 2 stack size for TP and SP
  uint64_t SPStackSize = getStackSize(MF, RISCVStackID::SGPRSpill);
  uint64_t TPStackSize = getStackSize(MF, RISCVStackID::VGPRSpill);

  // Deallocate stack
  if(SPStackSize)
    RI->adjustReg(MBB, MBBI, DL, SPReg, SPReg,
                  StackOffset::getFixed(-SPStackSize),
                  MachineInstr::FrameDestroy, getStackAlign());
  if(TPStackSize)
    RI->adjustReg(MBB, MBBI, DL, TPReg, TPReg,
                  StackOffset::getFixed(-TPStackSize),
                  MachineInstr::FrameDestroy, getStackAlign());

  // Emit epilogue for shadow call stack.
  emitSCSEpilogue(MF, MBB, MBBI, DL);
}

uint64_t RISCVFrameLowering::getStackOffset(const MachineFunction &MF,
                                            unsigned FI,
                                            RISCVStackID::Value Stack) const {
  const MachineFrameInfo &MFI = MF.getFrameInfo();
  uint64_t StackSize = 0;
  for (int I = MFI.getObjectIndexBegin(); I != (int)FI + 1; I++) {
    if (static_cast<unsigned>(MFI.getStackID(I)) == Stack) {
      // Need to consider the alignment for different frame index
<<<<<<< HEAD
      Align Alignment = MFI.getObjectAlign(I);
=======
      Align Alignment =
          MFI.getObjectAlign(I).value() <= 4 ? Align(4) : MFI.getObjectAlign(I);
>>>>>>> 74695139
      uint64_t AlignedSize = alignTo(MFI.getObjectSize(I), Alignment);
      StackSize += AlignedSize;
    }
  }
  return alignTo(StackSize, MFI.getObjectAlign(FI).value() <= 4
                                ? Align(4)
                                : MFI.getObjectAlign(FI));
}

StackOffset
RISCVFrameLowering::getFrameIndexReference(const MachineFunction &MF, int FI,
                                           Register &FrameReg) const {
  const MachineFrameInfo &MFI = MF.getFrameInfo();
  const auto *RVFI = MF.getInfo<RISCVMachineFunctionInfo>();
  // Callee-saved registers should be referenced relative to the stack
  // pointer (positive offset), otherwise use the frame pointer (negative
  // offset).
  const auto &CSI = getNonLibcallCSI(MF, MFI.getCalleeSavedInfo());
  int MinCSFI = 0;
  int MaxCSFI = -1;
  auto StackID = MFI.getStackID(FI);

  assert((StackID == RISCVStackID::Default ||
          StackID == RISCVStackID::SGPRSpill ||
          StackID == RISCVStackID::VGPRSpill) &&
         "Unexpected stack ID for the frame object.");

  // Different stacks for sALU and vALU threads.
  FrameReg = StackID == RISCVStackID::VGPRSpill ? RISCV::X4 : RISCV::X2;
  errs() <<  getStackOffset(MF, FI, (RISCVStackID::Value)StackID) << "--\n";
  return -StackOffset::getFixed(
                          getStackOffset(MF, FI, (RISCVStackID::Value)StackID));
}

void RISCVFrameLowering::determineCalleeSaves(MachineFunction &MF,
                                              BitVector &SavedRegs,
                                              RegScavenger *RS) const {
  TargetFrameLowering::determineCalleeSaves(MF, SavedRegs, RS);
  // Unconditionally spill RA and FP only if the function uses a frame
  // pointer.
  if (hasFP(MF)) {
    SavedRegs.set(RISCV::X1);
    SavedRegs.set(RISCV::X8);
  }
  // Mark BP as used if function has dedicated base pointer.
  if (hasBP(MF))
    SavedRegs.set(RISCVABI::getBPReg());
}

static unsigned estimateFunctionSizeInBytes(const MachineFunction &MF,
                                            const RISCVInstrInfo &TII) {
  unsigned FnSize = 0;
  for (auto &MBB : MF) {
    for (auto &MI : MBB) {
      // Far branches over 20-bit offset will be relaxed in branch relaxation
      // pass. In the worst case, conditional branches will be relaxed into
      // the following instruction sequence. Unconditional branches are
      // relaxed in the same way, with the exception that there is no first
      // branch instruction.
      //
      //        foo
      //        bne     t5, t6, .rev_cond # `TII->getInstSizeInBytes(MI)` bytes
      //        sd      s11, 0(sp)        # 4 bytes, or 2 bytes in RVC
      //        jump    .restore, s11     # 8 bytes
      // .rev_cond
      //        bar
      //        j       .dest_bb          # 4 bytes, or 2 bytes in RVC
      // .restore:
      //        ld      s11, 0(sp)        # 4 bytes, or 2 bytes in RVC
      // .dest:
      //        baz
      if (MI.isConditionalBranch())
        FnSize += TII.getInstSizeInBytes(MI);
      if (MI.isConditionalBranch() || MI.isUnconditionalBranch()) {
        if (MF.getSubtarget<RISCVSubtarget>().hasStdExtC())
          FnSize += 2 + 8 + 2 + 2;
        else
          FnSize += 4 + 8 + 4 + 4;
        continue;
      }

      FnSize += TII.getInstSizeInBytes(MI);
    }
  }
  return FnSize;
}

// Not preserve stack space within prologue for outgoing variables when the
// function contains variable size objects or there are vector objects accessed
// by the frame pointer.
// Let eliminateCallFramePseudoInstr preserve stack space for it.
bool RISCVFrameLowering::hasReservedCallFrame(const MachineFunction &MF) const {
  return !MF.getFrameInfo().hasVarSizedObjects();
}

// Eliminate ADJCALLSTACKDOWN, ADJCALLSTACKUP pseudo instructions.
MachineBasicBlock::iterator RISCVFrameLowering::eliminateCallFramePseudoInstr(
    MachineFunction &MF, MachineBasicBlock &MBB,
    MachineBasicBlock::iterator MI) const {

  // const RISCVMachineFunctionInfo *MFI = MF.getInfo<RISCVMachineFunctionInfo>();
  // Kernel and normal function has different stack pointer for Ventus GPGPU.
  Register SPReg = RISCV::X4; // MFI->isEntryFunction() ? RISCV::X2 : RISCV::X4;
  DebugLoc DL = MI->getDebugLoc();

  if (!hasReservedCallFrame(MF)) {
    // If space has not been reserved for a call frame, ADJCALLSTACKDOWN and
    // ADJCALLSTACKUP must be converted to instructions manipulating the stack
    // pointer. This is necessary when there is a variable length stack
    // allocation (e.g. alloca), which means it's not possible to allocate
    // space for outgoing arguments from within the function prologue.
    int64_t Amount = MI->getOperand(0).getImm();

    if (Amount != 0) {
      // Ensure the stack remains aligned after adjustment.
      Amount = alignSPAdjust(Amount);

      if (MI->getOpcode() == RISCV::ADJCALLSTACKDOWN)
        Amount = -Amount;

      const RISCVRegisterInfo &RI = *STI.getRegisterInfo();
      RI.adjustReg(MBB, MI, DL, SPReg, SPReg, StackOffset::getFixed(Amount),
                   MachineInstr::NoFlags, getStackAlign());
    }
  }

  return MBB.erase(MI);
}

// We would like to split the SP adjustment to reduce prologue/epilogue
// as following instructions. In this way, the offset of the callee saved
// register could fit in a single store.
//   add     sp,sp,-2032
//   sw      ra,2028(sp)
//   sw      s0,2024(sp)
//   sw      s1,2020(sp)
//   sw      s3,2012(sp)
//   sw      s4,2008(sp)
//   add     sp,sp,-64
uint64_t
RISCVFrameLowering::getFirstSPAdjustAmount(const MachineFunction &MF) const {
  const auto *RVFI = MF.getInfo<RISCVMachineFunctionInfo>();
  const MachineFrameInfo &MFI = MF.getFrameInfo();
  const std::vector<CalleeSavedInfo> &CSI = MFI.getCalleeSavedInfo();
  uint64_t StackSize = MFI.getStackSize();

  // Disable SplitSPAdjust if save-restore libcall is used. The callee-saved
  // registers will be pushed by the save-restore libcalls, so we don't have to
  // split the SP adjustment in this case.
  if (RVFI->getLibCallStackSize())
    return 0;

  // Align to VSW/VLW signed 11 bits offset
  // Return the FirstSPAdjustAmount if the StackSize can not fit in a signed
  // 11-bit and there exists a callee-saved register needing to be pushed.
  if (!isInt<11>(StackSize) && (CSI.size() > 0)) {
    // FirstSPAdjustAmount is chosen as (1024 - StackAlign) because 1024 will
    // cause sp = sp + 1024 in the epilogue to be split into multiple
    // instructions. Offsets smaller than 1024 can fit in a single load/store
    // instruction, and we have to stick with the stack alignment. 1024 has
    // 16-byte alignment. The stack alignment for RV32 and RV64 is 16 and for
    // RV32E it is 4. So (1024 - StackAlign) will satisfy the stack alignment.
    return 1024 - getStackAlign().value();
  }
  return 0;
}

uint64_t RISCVFrameLowering::getStackSize(MachineFunction &MF,
                                          RISCVStackID::Value ID) const {
  MachineFrameInfo &MFI = MF.getFrameInfo();
  uint64_t StackSize = 0;
  Align Alignment = Align(4);
  for(int I = MFI.getObjectIndexBegin(); I != MFI.getObjectIndexEnd(); I++) {
    if(static_cast<unsigned>(MFI.getStackID(I)) == ID) {
      // FIXME: this code logic maybe not that correct?
      StackSize += ((MFI.getObjectSize(I) + 3) >> 2) * 4;
      // Get frame object largest alignment
      Alignment = std::max(MFI.getObjectAlign(I), Alignment);
    }
  }
  // FIXME: maybe this alignment is too simple?
  return alignTo(StackSize, Alignment);
}

void RISCVFrameLowering::determineStackID(MachineFunction &MF) const {
  MachineFrameInfo &MFI = MF.getFrameInfo();
  for(int I = MFI.getObjectIndexBegin(); I != MFI.getObjectIndexEnd(); I++) {
    // FIXME: There is no sGPR spill stack!
    // MFI.setStackID(I, RISCVStackID::VGPRSpill);

    MachinePointerInfo PtrInfo = MachinePointerInfo::getFixedStack(MF,I);
    if(MFI.getStackID(I) != RISCVStackID::SGPRSpill &&
       PtrInfo.getAddrSpace() == RISCVAS::PRIVATE_ADDRESS)
      MFI.setStackID(I, RISCVStackID::VGPRSpill);
    else
     MFI.setStackID(I, RISCVStackID::SGPRSpill);
  }
}

bool RISCVFrameLowering::spillCalleeSavedRegisters(
    MachineBasicBlock &MBB, MachineBasicBlock::iterator MI,
    ArrayRef<CalleeSavedInfo> CSI, const TargetRegisterInfo *TRI) const {
  if (CSI.empty())
    return true;

  MachineFunction *MF = MBB.getParent();
  const TargetInstrInfo &TII = *MF->getSubtarget().getInstrInfo();
  DebugLoc DL;
  if (MI != MBB.end() && !MI->isDebugInstr())
    DL = MI->getDebugLoc();

  const char *SpillLibCall = getSpillLibCallName(*MF, CSI);
  if (SpillLibCall) {
    // Add spill libcall via non-callee-saved register t0.
    BuildMI(MBB, MI, DL, TII.get(RISCV::PseudoCALLReg), RISCV::X5)
        .addExternalSymbol(SpillLibCall, RISCVII::MO_CALL)
        .setMIFlag(MachineInstr::FrameSetup);

    // Add registers spilled in libcall as liveins.
    for (auto &CS : CSI)
      MBB.addLiveIn(CS.getReg());
  }

  // Manually spill values not spilled by libcall.
  const auto &NonLibcallCSI = getNonLibcallCSI(*MF, CSI);
  for (auto &CS : NonLibcallCSI) {
    // Insert the spill to the stack frame.
    Register Reg = CS.getReg();

    const TargetRegisterClass *RC = TRI->getMinimalPhysRegClass(Reg);
    if(Reg.id() < RISCV::V0 || Reg.id() > RISCV::V255) {
      MF->getFrameInfo().setStackID(CS.getFrameIdx(), RISCVStackID::SGPRSpill);
      // FIXME: Right now, no vgpr callee saved register, maybe later needed
      TII.storeRegToStackSlot(MBB, MI, Reg, !MBB.isLiveIn(Reg), CS.getFrameIdx(),
                            RC, TRI);
    } else {
      assert(Reg.id() >= RISCV::V32 && Reg.id() <= RISCV::V255 && "TODO");
      MF->getFrameInfo().setStackID(CS.getFrameIdx(), RISCVStackID::VGPRSpill);
      TII.storeRegToStackSlot(MBB, MI, Reg, !MBB.isLiveIn(Reg), CS.getFrameIdx(),
                            RC, TRI);
    }
  }

  return true;
}

bool RISCVFrameLowering::restoreCalleeSavedRegisters(
    MachineBasicBlock &MBB, MachineBasicBlock::iterator MI,
    MutableArrayRef<CalleeSavedInfo> CSI, const TargetRegisterInfo *TRI) const {
  if (CSI.empty())
    return true;

  MachineFunction *MF = MBB.getParent();
  const TargetInstrInfo &TII = *MF->getSubtarget().getInstrInfo();
  DebugLoc DL;
  if (MI != MBB.end() && !MI->isDebugInstr())
    DL = MI->getDebugLoc();

  // Manually restore values not restored by libcall.
  // Keep the same order as in the prologue. There is no need to reverse the
  // order in the epilogue. In addition, the return address will be restored
  // first in the epilogue. It increases the opportunity to avoid the
  // load-to-use data hazard between loading RA and return by RA.
  // loadRegFromStackSlot can insert multiple instructions.
  const auto &NonLibcallCSI = getNonLibcallCSI(*MF, CSI);
  for (auto &CS : NonLibcallCSI) {
    Register Reg = CS.getReg();
    const TargetRegisterClass *RC = TRI->getMinimalPhysRegClass(Reg);
    TII.loadRegFromStackSlot(MBB, MI, Reg, CS.getFrameIdx(), RC, TRI);
    assert(MI != MBB.begin() && "loadRegFromStackSlot didn't insert any code!");
  }

  const char *RestoreLibCall = getRestoreLibCallName(*MF, CSI);
  if (RestoreLibCall) {
    // Add restore libcall via tail call.
    MachineBasicBlock::iterator NewMI =
        BuildMI(MBB, MI, DL, TII.get(RISCV::PseudoTAIL))
            .addExternalSymbol(RestoreLibCall, RISCVII::MO_CALL)
            .setMIFlag(MachineInstr::FrameDestroy);

    // Remove trailing returns, since the terminator is now a tail call to the
    // restore function.
    if (MI != MBB.end() && MI->getOpcode() == RISCV::PseudoRET) {
      NewMI->copyImplicitOps(*MF, *MI);
      MI->eraseFromParent();
    }
  }

  return true;
}

bool RISCVFrameLowering::enableShrinkWrapping(const MachineFunction &MF) const {
  // Keep the conventional code flow when not optimizing.
  if (MF.getFunction().hasOptNone())
    return false;

  return true;
}

bool RISCVFrameLowering::canUseAsPrologue(const MachineBasicBlock &MBB) const {
  MachineBasicBlock *TmpMBB = const_cast<MachineBasicBlock *>(&MBB);
  const MachineFunction *MF = MBB.getParent();
  const auto *RVFI = MF->getInfo<RISCVMachineFunctionInfo>();

  if (!RVFI->useSaveRestoreLibCalls(*MF))
    return true;

  // Inserting a call to a __riscv_save libcall requires the use of the register
  // t0 (X5) to hold the return address. Therefore if this register is already
  // used we can't insert the call.

  RegScavenger RS;
  RS.enterBasicBlock(*TmpMBB);
  return !RS.isRegUsed(RISCV::X5);
}

bool RISCVFrameLowering::canUseAsEpilogue(const MachineBasicBlock &MBB) const {
  const MachineFunction *MF = MBB.getParent();
  MachineBasicBlock *TmpMBB = const_cast<MachineBasicBlock *>(&MBB);
  const auto *RVFI = MF->getInfo<RISCVMachineFunctionInfo>();

  if (!RVFI->useSaveRestoreLibCalls(*MF))
    return true;

  // Using the __riscv_restore libcalls to restore CSRs requires a tail call.
  // This means if we still need to continue executing code within this function
  // the restore cannot take place in this basic block.

  if (MBB.succ_size() > 1)
    return false;

  MachineBasicBlock *SuccMBB =
      MBB.succ_empty() ? TmpMBB->getFallThrough() : *MBB.succ_begin();

  // Doing a tail call should be safe if there are no successors, because either
  // we have a returning block or the end of the block is unreachable, so the
  // restore will be eliminated regardless.
  if (!SuccMBB)
    return true;

  // The successor can only contain a return, since we would effectively be
  // replacing the successor with our own tail return at the end of our block.
  return SuccMBB->isReturnBlock() && SuccMBB->size() == 1;
}

bool RISCVFrameLowering::isSupportedStackID(TargetStackID::Value ID) const {
  RISCVStackID::Value StackID = (RISCVStackID::Value)ID;
  switch (StackID) {
  case RISCVStackID::Default:
  case RISCVStackID::SGPRSpill:
  case RISCVStackID::VGPRSpill:
    return true;
  case RISCVStackID::ScalableVector:
  case RISCVStackID::NoAlloc:
  case RISCVStackID::WasmLocal:
    return false;
  }
  llvm_unreachable("Invalid RISCVStackID::Value");
}

/// TODO: Implements this interface
bool RISCVFrameLowering::storeRegToReg(const TargetRegisterInfo *TRI) const {

  return false;
}

/// TODO: Implements this interface
bool RISCVFrameLowering::loadRegFromReg(const TargetRegisterInfo *TRI) const {

  return false;
}<|MERGE_RESOLUTION|>--- conflicted
+++ resolved
@@ -514,12 +514,8 @@
   for (int I = MFI.getObjectIndexBegin(); I != (int)FI + 1; I++) {
     if (static_cast<unsigned>(MFI.getStackID(I)) == Stack) {
       // Need to consider the alignment for different frame index
-<<<<<<< HEAD
-      Align Alignment = MFI.getObjectAlign(I);
-=======
       Align Alignment =
           MFI.getObjectAlign(I).value() <= 4 ? Align(4) : MFI.getObjectAlign(I);
->>>>>>> 74695139
       uint64_t AlignedSize = alignTo(MFI.getObjectSize(I), Alignment);
       StackSize += AlignedSize;
     }
