//===-- RISCVFrameLowering.cpp - RISCV Frame Information ------------------===//
//
// Part of the LLVM Project, under the Apache License v2.0 with LLVM Exceptions.
// See https://llvm.org/LICENSE.txt for license information.
// SPDX-License-Identifier: Apache-2.0 WITH LLVM-exception
//
//===----------------------------------------------------------------------===//
//
// This file contains the RISCV implementation of TargetFrameLowering class.
//
//===----------------------------------------------------------------------===//

#include "RISCVFrameLowering.h"
#include "MCTargetDesc/RISCVMCTargetDesc.h"
#include "RISCV.h"
#include "RISCVMachineFunctionInfo.h"
#include "RISCVSubtarget.h"
#include "llvm/CodeGen/MachineFrameInfo.h"
#include "llvm/CodeGen/MachineFunction.h"
#include "llvm/CodeGen/MachineInstrBuilder.h"
#include "llvm/CodeGen/MachineRegisterInfo.h"
#include "llvm/CodeGen/RegisterScavenging.h"
#include "llvm/IR/DiagnosticInfo.h"
#include "llvm/MC/MCDwarf.h"
#include <algorithm>


using namespace llvm;

// For now we use x18, a.k.a s2, as pointer to shadow call stack.
// User should explicitly set -ffixed-x18 and not use x18 in their asm.
static void emitSCSPrologue(MachineFunction &MF, MachineBasicBlock &MBB,
                            MachineBasicBlock::iterator MI,
                            const DebugLoc &DL) {
  if (!MF.getFunction().hasFnAttribute(Attribute::ShadowCallStack))
    return;

  const auto &STI = MF.getSubtarget<RISCVSubtarget>();
  Register RAReg = STI.getRegisterInfo()->getRARegister();

  // Do not save RA to the SCS if it's not saved to the regular stack,
  // i.e. RA is not at risk of being overwritten.
  std::vector<CalleeSavedInfo> &CSI = MF.getFrameInfo().getCalleeSavedInfo();
  if (llvm::none_of(
          CSI, [&](CalleeSavedInfo &CSR) { return CSR.getReg() == RAReg; }))
    return;

  Register SCSPReg = RISCVABI::getSCSPReg();

  auto &Ctx = MF.getFunction().getContext();
  if (!STI.isRegisterReservedByUser(SCSPReg)) {
    Ctx.diagnose(DiagnosticInfoUnsupported{
        MF.getFunction(), "x18 not reserved by user for Shadow Call Stack."});
    return;
  }

  const auto *RVFI = MF.getInfo<RISCVMachineFunctionInfo>();
  if (RVFI->useSaveRestoreLibCalls(MF)) {
    Ctx.diagnose(DiagnosticInfoUnsupported{
        MF.getFunction(),
        "Shadow Call Stack cannot be combined with Save/Restore LibCalls."});
    return;
  }

  const RISCVInstrInfo *TII = STI.getInstrInfo();
  bool IsRV64 = STI.hasFeature(RISCV::Feature64Bit);
  int64_t SlotSize = STI.getXLen() / 8;
  // Store return address to shadow call stack
  // s[w|d]  ra, 0(s2)
  // addi    s2, s2, [4|8]
  BuildMI(MBB, MI, DL, TII->get(IsRV64 ? RISCV::SD : RISCV::SW))
      .addReg(RAReg)
      .addReg(SCSPReg)
      .addImm(0)
      .setMIFlag(MachineInstr::FrameSetup);
  BuildMI(MBB, MI, DL, TII->get(RISCV::ADDI))
      .addReg(SCSPReg, RegState::Define)
      .addReg(SCSPReg)
      .addImm(SlotSize)
      .setMIFlag(MachineInstr::FrameSetup);
}

static void emitSCSEpilogue(MachineFunction &MF, MachineBasicBlock &MBB,
                            MachineBasicBlock::iterator MI,
                            const DebugLoc &DL) {
  if (!MF.getFunction().hasFnAttribute(Attribute::ShadowCallStack))
    return;

  const auto &STI = MF.getSubtarget<RISCVSubtarget>();
  Register RAReg = STI.getRegisterInfo()->getRARegister();

  // See emitSCSPrologue() above.
  std::vector<CalleeSavedInfo> &CSI = MF.getFrameInfo().getCalleeSavedInfo();
  if (llvm::none_of(
          CSI, [&](CalleeSavedInfo &CSR) { return CSR.getReg() == RAReg; }))
    return;

  Register SCSPReg = RISCVABI::getSCSPReg();

  auto &Ctx = MF.getFunction().getContext();
  if (!STI.isRegisterReservedByUser(SCSPReg)) {
    Ctx.diagnose(DiagnosticInfoUnsupported{
        MF.getFunction(), "x18 not reserved by user for Shadow Call Stack."});
    return;
  }

  const auto *RVFI = MF.getInfo<RISCVMachineFunctionInfo>();
  if (RVFI->useSaveRestoreLibCalls(MF)) {
    Ctx.diagnose(DiagnosticInfoUnsupported{
        MF.getFunction(),
        "Shadow Call Stack cannot be combined with Save/Restore LibCalls."});
    return;
  }

  const RISCVInstrInfo *TII = STI.getInstrInfo();
  bool IsRV64 = STI.hasFeature(RISCV::Feature64Bit);
  int64_t SlotSize = STI.getXLen() / 8;
  // Load return address from shadow call stack
  // l[w|d]  ra, -[4|8](s2)
  // addi    s2, s2, -[4|8]
  BuildMI(MBB, MI, DL, TII->get(IsRV64 ? RISCV::LD : RISCV::LW))
      .addReg(RAReg, RegState::Define)
      .addReg(SCSPReg)
      .addImm(-SlotSize)
      .setMIFlag(MachineInstr::FrameDestroy);
  BuildMI(MBB, MI, DL, TII->get(RISCV::ADDI))
      .addReg(SCSPReg, RegState::Define)
      .addReg(SCSPReg)
      .addImm(-SlotSize)
      .setMIFlag(MachineInstr::FrameDestroy);
}

// Get the ID of the libcall used for spilling and restoring callee saved
// registers. The ID is representative of the number of registers saved or
// restored by the libcall, except it is zero-indexed - ID 0 corresponds to a
// single register.
static int getLibCallID(const MachineFunction &MF,
                        const std::vector<CalleeSavedInfo> &CSI) {
  const auto *RVFI = MF.getInfo<RISCVMachineFunctionInfo>();

  if (CSI.empty() || !RVFI->useSaveRestoreLibCalls(MF))
    return -1;

  Register MaxReg = RISCV::NoRegister;
  for (auto &CS : CSI)
    // RISCVRegisterInfo::hasReservedSpillSlot assigns negative frame indexes to
    // registers which can be saved by libcall.
    if (CS.getFrameIdx() < 0)
      MaxReg = std::max(MaxReg.id(), CS.getReg().id());

  if (MaxReg == RISCV::NoRegister)
    return -1;

  switch (MaxReg) {
  default:
    llvm_unreachable("Something has gone wrong!");
  case /*s11*/ RISCV::X27: return 12;
  case /*s10*/ RISCV::X26: return 11;
  case /*s9*/  RISCV::X25: return 10;
  case /*s8*/  RISCV::X24: return 9;
  case /*s7*/  RISCV::X23: return 8;
  case /*s6*/  RISCV::X22: return 7;
  case /*s5*/  RISCV::X21: return 6;
  case /*s4*/  RISCV::X20: return 5;
  case /*s3*/  RISCV::X19: return 4;
  case /*s2*/  RISCV::X18: return 3;
  case /*s1*/  RISCV::X9:  return 2;
  case /*s0*/  RISCV::X8:  return 1;
  case /*ra*/  RISCV::X1:  return 0;
  }
}

// Get the name of the libcall used for spilling callee saved registers.
// If this function will not use save/restore libcalls, then return a nullptr.
static const char *
getSpillLibCallName(const MachineFunction &MF,
                    const std::vector<CalleeSavedInfo> &CSI) {
  static const char *const SpillLibCalls[] = {
    "__riscv_save_0",
    "__riscv_save_1",
    "__riscv_save_2",
    "__riscv_save_3",
    "__riscv_save_4",
    "__riscv_save_5",
    "__riscv_save_6",
    "__riscv_save_7",
    "__riscv_save_8",
    "__riscv_save_9",
    "__riscv_save_10",
    "__riscv_save_11",
    "__riscv_save_12"
  };

  int LibCallID = getLibCallID(MF, CSI);
  if (LibCallID == -1)
    return nullptr;
  return SpillLibCalls[LibCallID];
}

// Get the name of the libcall used for restoring callee saved registers.
// If this function will not use save/restore libcalls, then return a nullptr.
static const char *
getRestoreLibCallName(const MachineFunction &MF,
                      const std::vector<CalleeSavedInfo> &CSI) {
  static const char *const RestoreLibCalls[] = {
    "__riscv_restore_0",
    "__riscv_restore_1",
    "__riscv_restore_2",
    "__riscv_restore_3",
    "__riscv_restore_4",
    "__riscv_restore_5",
    "__riscv_restore_6",
    "__riscv_restore_7",
    "__riscv_restore_8",
    "__riscv_restore_9",
    "__riscv_restore_10",
    "__riscv_restore_11",
    "__riscv_restore_12"
  };

  int LibCallID = getLibCallID(MF, CSI);
  if (LibCallID == -1)
    return nullptr;
  return RestoreLibCalls[LibCallID];
}

// Return true if the specified function should have a dedicated frame
// pointer register.  This is true if frame pointer elimination is
// disabled, if it needs dynamic stack realignment, if the function has
// variable sized allocas, or if the frame address is taken.
bool RISCVFrameLowering::hasFP(const MachineFunction &MF) const {
  const TargetRegisterInfo *RegInfo = MF.getSubtarget().getRegisterInfo();

  const MachineFrameInfo &MFI = MF.getFrameInfo();
  // For entry functions we can use an immediate offset in most cases, so the
  // presence of calls doesn't imply we need a distinct frame pointer.
  if (MFI.hasCalls() &&
      !MF.getInfo<RISCVMachineFunctionInfo>()->isEntryFunction()) {
    // All offsets are unsigned, so need to be addressed in the same direction
    // as stack growth.

    // FIXME: This function is pretty broken, since it can be called before the
    // frame layout is determined or CSR spills are inserted.
    return MFI.getStackSize() != 0;
  }
  return MF.getTarget().Options.DisableFramePointerElim(MF) ||
         RegInfo->hasStackRealignment(MF) || MFI.hasVarSizedObjects() ||
         MFI.isFrameAddressTaken();
}

bool RISCVFrameLowering::hasBP(const MachineFunction &MF) const {
  const MachineFrameInfo &MFI = MF.getFrameInfo();
  const TargetRegisterInfo *TRI = STI.getRegisterInfo();

  // If we do not reserve stack space for outgoing arguments in prologue,
  // we will adjust the stack pointer before call instruction. After the
  // adjustment, we can not use SP to access the stack objects for the
  // arguments. Instead, use BP to access these stack objects.
  return (MFI.hasVarSizedObjects() ||
          (!hasReservedCallFrame(MF) && (!MFI.isMaxCallFrameSizeComputed() ||
                                         MFI.getMaxCallFrameSize() != 0))) &&
         TRI->hasStackRealignment(MF);
}

// Determines the size of the frame and maximum call frame size.
void RISCVFrameLowering::determineFrameLayout(MachineFunction &MF) const {
  MachineFrameInfo &MFI = MF.getFrameInfo();
  // auto *RVFI = MF.getInfo<RISCVMachineFunctionInfo>();

  // Get the number of bytes to allocate from the FrameInfo.
  uint64_t FrameSize = MFI.getStackSize();

  // Get the alignment.
  Align StackAlign = getStackAlign();

  // Make sure the frame is aligned.
  FrameSize = alignTo(FrameSize, StackAlign);

  // Update frame info.
  MFI.setStackSize(FrameSize);
}

// Returns the register used to hold the frame pointer.
static Register getFPReg(const RISCVSubtarget &STI) { return RISCV::X8; }

// Returns the register used to hold the per-thread stack pointer.
static Register getTPReg(const RISCVSubtarget &STI) { return RISCV::X4; }

// Returns the register used to hold the stack pointer.
static Register getSPReg(const RISCVSubtarget &STI) { return RISCV::X2; }

static SmallVector<CalleeSavedInfo, 8>
getNonLibcallCSI(const MachineFunction &MF,
                 const std::vector<CalleeSavedInfo> &CSI) {
  const MachineFrameInfo &MFI = MF.getFrameInfo();
  SmallVector<CalleeSavedInfo, 8> NonLibcallCSI;

  for (auto &CS : CSI) {
    int FI = CS.getFrameIdx();
    // TODO: For now, we don't define VGPR callee saved registers, when we later
    // add VGPR callee saved register, remember to modify here
    if (FI >= 0 && (MFI.getStackID(FI) == RISCVStackID::Default ||
                    MFI.getStackID(FI) == RISCVStackID::SGPRSpill ||
                    MFI.getStackID(FI) == RISCVStackID::VGPRSpill))
      NonLibcallCSI.push_back(CS);
  }

  return NonLibcallCSI;
}

void RISCVFrameLowering::emitPrologue(MachineFunction &MF,
                                      MachineBasicBlock &MBB) const {
  MachineFrameInfo &MFI = MF.getFrameInfo();
  auto *RMFI = MF.getInfo<RISCVMachineFunctionInfo>();
  const RISCVRegisterInfo *RI = STI.getRegisterInfo();
  auto *CurrentProgramInfo = const_cast<VentusProgramInfo *>(
                                                    STI.getVentusProgramInfo());
  const RISCVInstrInfo *TII = STI.getInstrInfo();
  MachineBasicBlock::iterator MBBI = MBB.begin();
  bool IsEntryFunction = RMFI->isEntryFunction();

  Register SPReg = getSPReg(STI);
  Register TPReg = getTPReg(STI);

  // Debug location must be unknown since the first debug location is used
  // to determine the end of the prologue.
  DebugLoc DL;

  // All calls are tail calls in GHC calling conv, and functions have no
  // prologue/epilogue.
  if (MF.getFunction().getCallingConv() == CallingConv::GHC)
    return;

  // Emit prologue for shadow call stack.
  emitSCSPrologue(MF, MBB, MBBI, DL);

  // Since spillCalleeSavedRegisters may have inserted a libcall, skip past
  // any instructions marked as FrameSetup
  while (MBBI != MBB.end() && MBBI->getFlag(MachineInstr::FrameSetup))
    ++MBBI;

  // Determine the correct frame layout
  determineFrameLayout(MF);

  // Determine stack ID for each frame index
  determineStackID(MF);

  // If libcalls are used to spill and restore callee-saved registers, the frame
  // has two sections; the opaque section managed by the libcalls, and the
  // section managed by MachineFrameInfo which can also hold callee saved
  // registers in fixed stack slots, both of which have negative frame indices.
  // This gets even more complicated when incoming arguments are passed via the
  // stack, as these too have negative frame indices. An example is detailed
  // below:
  //
  //  | incoming arg | <- FI[-3]
  //  | libcallspill |
  //  | calleespill  | <- FI[-2]
  //  | calleespill  | <- FI[-1]
  //  | this_frame   | <- FI[0]
  //
  // For negative frame indices, the offset from the frame pointer will differ
  // depending on which of these groups the frame index applies to.
  // The following calculates the correct offset knowing the number of callee
  // saved registers spilt by the two methods.
  if (int LibCallRegs = getLibCallID(MF, MFI.getCalleeSavedInfo()) + 1) {
    // Calculate the size of the frame managed by the libcall. The libcalls are
    // implemented such that the stack will always be 16 byte aligned.
    unsigned LibCallFrameSize = alignTo((STI.getXLen() / 8) * LibCallRegs, 16);
    RMFI->setLibCallStackSize(LibCallFrameSize);
  }

  uint64_t SPStackSize = getStackSize(MF, RISCVStackID::SGPRSpill);
  uint64_t TPStackSize = getStackSize(MF, RISCVStackID::VGPRSpill);
  uint64_t LocalStackSize = getStackSize(MF, RISCVStackID::LocalMemSpill);
  CurrentProgramInfo->PDSMemory += TPStackSize;
  // FIXME: need to add local data declaration calculation
  CurrentProgramInfo->LDSMemory += SPStackSize;
  //uint64_t RealStackSize = IsEntryFunction ?
  //                                SPStackSize + RMFI->getLibCallStackSize() :
  //                                TPStackSize + RMFI->getLibCallStackSize();

  // Early exit if there is no need to allocate on the stack
  if (MFI.getStackSize() == 0 && !MFI.adjustsStack())
    return;

  // If the stack pointer has been marked as reserved, then produce an error if
  // the frame requires stack allocation
  if (STI.isRegisterReservedByUser(SPReg))
    MF.getFunction().getContext().diagnose(DiagnosticInfoUnsupported{
        MF.getFunction(), "Stack pointer required, but has been reserved."});

  if (STI.isRegisterReservedByUser(TPReg))
    MF.getFunction().getContext().diagnose(DiagnosticInfoUnsupported{
        MF.getFunction(), "Thread pointer required, but has been reserved."});

  // Allocate space on the local-mem stack and private-mem stack if necessary.
  if (SPStackSize) {
    RI->adjustReg(MBB, MBBI, DL, SPReg, SPReg,
                  StackOffset::getFixed(SPStackSize), MachineInstr::FrameSetup,
                  getStackAlign());

    // Emit ".cfi_def_cfa_offset SPStackSize"
    unsigned CFIIndex = MF.addFrameInst(
        MCCFIInstruction::cfiDefCfaOffset(nullptr, SPStackSize));
    BuildMI(MBB, MBBI, DL, TII->get(TargetOpcode::CFI_INSTRUCTION))
        .addCFIIndex(CFIIndex)
        .setMIFlag(MachineInstr::FrameSetup);
  }
  if (LocalStackSize) {
    RI->adjustReg(MBB, MBBI, DL, RISCV::X8, RISCV::X8,
                  StackOffset::getFixed(LocalStackSize),
                  MachineInstr::FrameSetup, getStackAlign());

    // Emit ".cfi_def_cfa_offset Local memory StackSize"
    unsigned CFIIndex = MF.addFrameInst(
        MCCFIInstruction::cfiDefCfaOffset(nullptr, SPStackSize));
    BuildMI(MBB, MBBI, DL, TII->get(TargetOpcode::CFI_INSTRUCTION))
        .addCFIIndex(CFIIndex)
        .setMIFlag(MachineInstr::FrameSetup);
  }
  if (TPStackSize) {
    RI->adjustReg(MBB, MBBI, DL, TPReg, TPReg,
                  StackOffset::getFixed(TPStackSize), MachineInstr::FrameSetup,
                  getStackAlign());

    // Emit ".cfi_def_cfa_offset TPStackSize"
    unsigned CFIIndex = MF.addFrameInst(
        MCCFIInstruction::cfiDefCfaOffset(nullptr, TPStackSize));
    BuildMI(MBB, MBBI, DL, TII->get(TargetOpcode::CFI_INSTRUCTION))
        .addCFIIndex(CFIIndex)
        .setMIFlag(MachineInstr::FrameSetup);
    BuildMI(MBB, MBBI, DL, TII->get(RISCV::VMV_V_X),
        RI->getPrivateMemoryBaseRegister(MF))
      .addReg(TPReg);
  }

  const auto &CSI = MFI.getCalleeSavedInfo();

  // The frame pointer is callee-saved, and code has been generated for us to
  // save it to the stack. We need to skip over the storing of callee-saved
  // registers as the frame pointer must be modified after it has been saved
  // to the stack, not before.
  // FIXME: assumes exactly one instruction is used to save each callee-saved
  // register.
  std::advance(MBBI, getNonLibcallCSI(MF, CSI).size());

  // Iterate over list of callee-saved registers and emit .cfi_offset
  // directives.
  for (const auto &Entry : CSI) {
    int FrameIdx = Entry.getFrameIdx();
    int64_t Offset;
    // Offsets for objects with fixed locations (IE: those saved by libcall) are
    // simply calculated from the frame index.
    if (FrameIdx < 0)
      Offset = FrameIdx * (int64_t) STI.getXLen() / 8;
    else
      Offset = MFI.getObjectOffset(Entry.getFrameIdx()) -
               RMFI->getLibCallStackSize();
    Register Reg = Entry.getReg();
    unsigned CFIIndex = MF.addFrameInst(MCCFIInstruction::createOffset(
        nullptr, RI->getDwarfRegNum(Reg, true), Offset));
    BuildMI(MBB, MBBI, DL, TII->get(TargetOpcode::CFI_INSTRUCTION))
        .addCFIIndex(CFIIndex)
        .setMIFlag(MachineInstr::FrameSetup);
  }
}

void RISCVFrameLowering::emitEpilogue(MachineFunction &MF,
                                      MachineBasicBlock &MBB) const {
  const RISCVRegisterInfo *RI = STI.getRegisterInfo();
  MachineFrameInfo &MFI = MF.getFrameInfo();
  const RISCVInstrInfo *TII = STI.getInstrInfo();
  Register SPReg = getSPReg(STI);
  Register TPReg = getTPReg(STI);

  // Get the insert location for the epilogue. If there were no terminators in
  // the block, get the last instruction.
  MachineBasicBlock::iterator MBBI = MBB.end();
  DebugLoc DL;
  if (!MBB.empty()) {
    MBBI = MBB.getLastNonDebugInstr();
    if (MBBI != MBB.end())
      DL = MBBI->getDebugLoc();

    MBBI = MBB.getFirstTerminator();

    // If callee-saved registers are saved via libcall, place stack adjustment
    // before this call.
    while (MBBI != MBB.begin() &&
           std::prev(MBBI)->getFlag(MachineInstr::FrameDestroy))
      --MBBI;
  }

  const auto &CSI = getNonLibcallCSI(MF, MFI.getCalleeSavedInfo());

  // Skip to before the restores of callee-saved registers
  // FIXME: assumes exactly one instruction is used to restore each
  // callee-saved register.
  auto LastFrameDestroy = MBBI;
  if (!CSI.empty())
    LastFrameDestroy = std::prev(MBBI, CSI.size());

  // Get 2 stack size for TP and SP
  uint64_t SPStackSize = getStackSize(MF, RISCVStackID::SGPRSpill);
  uint64_t TPStackSize = getStackSize(MF, RISCVStackID::VGPRSpill);
  uint64_t LocalStackSize = getStackSize(MF, RISCVStackID::LocalMemSpill);
  // Deallocate stack
  if(SPStackSize)
    RI->adjustReg(MBB, MBBI, DL, SPReg, SPReg,
                  StackOffset::getFixed(-SPStackSize),
                  MachineInstr::FrameDestroy, getStackAlign());
<<<<<<< HEAD

  if(LocalStackSize)
    RI->adjustReg(MBB, MBBI, DL, RISCV::X8, RISCV::X8,
                  StackOffset::getFixed(-LocalStackSize),
                  MachineInstr::FrameDestroy, getStackAlign());
  if(TPStackSize) {
    RI->adjustReg(MBB, MBBI, DL, TPReg, TPReg,
              StackOffset::getFixed(-TPStackSize),
              MachineInstr::FrameDestroy, getStackAlign());
=======
  if(TPStackSize) {
    RI->adjustReg(MBB, MBBI, DL, TPReg, TPReg,
                  StackOffset::getFixed(-TPStackSize),
                  MachineInstr::FrameDestroy, getStackAlign());
    
    // Restore V32
>>>>>>> 93c99240
    BuildMI(MBB, MBBI, DL, TII->get(RISCV::VMV_V_X),
            RI->getPrivateMemoryBaseRegister(MF))
        .addReg(TPReg);
  }
<<<<<<< HEAD


=======
    
>>>>>>> 93c99240
  // Emit epilogue for shadow call stack.
  emitSCSEpilogue(MF, MBB, MBBI, DL);
}

uint64_t RISCVFrameLowering::getStackOffset(const MachineFunction &MF,
<<<<<<< HEAD
                                            unsigned FI,
                                            RISCVStackID::Value Stack) const {
  const MachineFrameInfo &MFI = MF.getFrameInfo();
  uint64_t StackSize = 0;
  for (int I = MFI.getObjectIndexBegin(); I != (int)FI + 1; I++) {
=======
                                            int FI,
                                            RISCVStackID::Value Stack) const {
  const MachineFrameInfo &MFI = MF.getFrameInfo();
  uint64_t StackSize = 0;

  // because the parameters spilling to the stack are not in the current TP 
  // stack, the offset in the current stack should not be calculated from a 
  // negative FI.
  for (int I = FI < 0 ? MFI.getObjectIndexBegin() : 0; I != FI + 1; I++) {
>>>>>>> 93c99240
    if (static_cast<unsigned>(MFI.getStackID(I)) == Stack) {
      // Need to consider the alignment for different frame index
      Align Alignment =
          MFI.getObjectAlign(I).value() <= 4 ? Align(4) : MFI.getObjectAlign(I);
<<<<<<< HEAD
      uint64_t AlignedSize = alignTo(MFI.getObjectSize(I), Alignment);
      StackSize += AlignedSize;
    }
  }
  return alignTo(StackSize, MFI.getObjectAlign(FI).value() <= 4
                                ? Align(4)
                                : MFI.getObjectAlign(FI));
=======
      StackSize += MFI.getObjectSize(I);
      StackSize = alignTo(StackSize, Alignment);
    }
  }

  // In the case of parameters spilling to the stack, needing to add the size of
  // the current TP stack because the parameters are on the caller's TP stack
  // instead of current stack.
  if (FI < 0 && !MF.getFunction().isVarArg())
    StackSize += getStackSize(MF, RISCVStackID::VGPRSpill);
  
  return StackSize;
>>>>>>> 93c99240
}

StackOffset
RISCVFrameLowering::getFrameIndexReference(const MachineFunction &MF, int FI,
                                           Register &FrameReg) const {
  const MachineFrameInfo &MFI = MF.getFrameInfo();
  const auto *RVFI = MF.getInfo<RISCVMachineFunctionInfo>();
  // Callee-saved registers should be referenced relative to the stack
  // pointer (positive offset), otherwise use the frame pointer (negative
  // offset).
  const auto &CSI = getNonLibcallCSI(MF, MFI.getCalleeSavedInfo());
  int MinCSFI = 0;
  int MaxCSFI = -1;
  auto StackID = MFI.getStackID(FI);

  assert((StackID == RISCVStackID::Default ||
          StackID == RISCVStackID::SGPRSpill ||
          StackID == RISCVStackID::VGPRSpill ||
          StackID == RISCVStackID::LocalMemSpill) &&
         "Unexpected stack ID for the frame object.");

  // Different stacks for sALU and vALU threads.
  if (StackID == RISCVStackID::VGPRSpill)
    FrameReg = RISCV::X4;
  else if (StackID == RISCVStackID::SGPRSpill)
    FrameReg = RISCV::X2;
  else
    FrameReg = RISCV::X8;
  return -StackOffset::getFixed(
                          getStackOffset(MF, FI, (RISCVStackID::Value)StackID));
}

void RISCVFrameLowering::determineCalleeSaves(MachineFunction &MF,
                                              BitVector &SavedRegs,
                                              RegScavenger *RS) const {
  TargetFrameLowering::determineCalleeSaves(MF, SavedRegs, RS);
  // Unconditionally spill RA and FP only if the function uses a frame
  // pointer.
  if (hasFP(MF)) {
    SavedRegs.set(RISCV::X1);
    SavedRegs.set(RISCV::X8);
  }
  // Mark BP as used if function has dedicated base pointer.
  if (hasBP(MF))
    SavedRegs.set(RISCVABI::getBPReg());
}

static unsigned estimateFunctionSizeInBytes(const MachineFunction &MF,
                                            const RISCVInstrInfo &TII) {
  unsigned FnSize = 0;
  for (auto &MBB : MF) {
    for (auto &MI : MBB) {
      // Far branches over 20-bit offset will be relaxed in branch relaxation
      // pass. In the worst case, conditional branches will be relaxed into
      // the following instruction sequence. Unconditional branches are
      // relaxed in the same way, with the exception that there is no first
      // branch instruction.
      //
      //        foo
      //        bne     t5, t6, .rev_cond # `TII->getInstSizeInBytes(MI)` bytes
      //        sd      s11, 0(sp)        # 4 bytes, or 2 bytes in RVC
      //        jump    .restore, s11     # 8 bytes
      // .rev_cond
      //        bar
      //        j       .dest_bb          # 4 bytes, or 2 bytes in RVC
      // .restore:
      //        ld      s11, 0(sp)        # 4 bytes, or 2 bytes in RVC
      // .dest:
      //        baz
      if (MI.isConditionalBranch())
        FnSize += TII.getInstSizeInBytes(MI);
      if (MI.isConditionalBranch() || MI.isUnconditionalBranch()) {
        if (MF.getSubtarget<RISCVSubtarget>().hasStdExtC())
          FnSize += 2 + 8 + 2 + 2;
        else
          FnSize += 4 + 8 + 4 + 4;
        continue;
      }

      FnSize += TII.getInstSizeInBytes(MI);
    }
  }
  return FnSize;
}

// Not preserve stack space within prologue for outgoing variables when the
// function contains variable size objects or there are vector objects accessed
// by the frame pointer.
// Let eliminateCallFramePseudoInstr preserve stack space for it.
bool RISCVFrameLowering::hasReservedCallFrame(const MachineFunction &MF) const {
  return false;
}

// Eliminate ADJCALLSTACKDOWN, ADJCALLSTACKUP pseudo instructions.
MachineBasicBlock::iterator RISCVFrameLowering::eliminateCallFramePseudoInstr(
    MachineFunction &MF, MachineBasicBlock &MBB,
    MachineBasicBlock::iterator MI) const {

  // const RISCVMachineFunctionInfo *MFI = MF.getInfo<RISCVMachineFunctionInfo>();
  // Kernel and normal function has different stack pointer for Ventus GPGPU.
  Register SPReg = RISCV::X4; // MFI->isEntryFunction() ? RISCV::X2 : RISCV::X4;
  DebugLoc DL = MI->getDebugLoc();
  Register TPReg = getTPReg(STI);
  const RISCVInstrInfo *TII = STI.getInstrInfo();
  const RISCVRegisterInfo &RI = *STI.getRegisterInfo();

  if (!hasReservedCallFrame(MF)) {
    // If space has not been reserved for a call frame, ADJCALLSTACKDOWN and
    // ADJCALLSTACKUP must be converted to instructions manipulating the stack
    // pointer. This is necessary when there is a variable length stack
    // allocation (e.g. alloca), which means it's not possible to allocate
    // space for outgoing arguments from within the function prologue.
    int64_t Amount = MI->getOperand(0).getImm();

    if (Amount != 0) {
      // Ensure the stack remains aligned after adjustment.
      Amount = alignSPAdjust(Amount);

      if (MI->getOpcode() == RISCV::ADJCALLSTACKDOWN)
        Amount = -Amount;

      RI.adjustReg(MBB, MI, DL, SPReg, SPReg, StackOffset::getFixed(Amount),
                   MachineInstr::NoFlags, getStackAlign());
      
      // The value of TP will be re-assigned to V32 at the end of the callee
      // function, which is actually the TP value after ADJCALLSTACKUP, so the 
      // tp value after ADJCALLSTACKDOWN should be reassigned to V32 to ensure 
      // that it is consistent with the TP value that has not been internally 
      // adjusted (that is, excluding the initial TP adjustment) within the 
      // current function.
      if (MI->getOpcode() == RISCV::ADJCALLSTACKDOWN) 
        BuildMI(MBB, MI, DL, TII->get(RISCV::VMV_V_X),
            RI.getPrivateMemoryBaseRegister(MF))
            .addReg(TPReg);
    }
  }

  return MBB.erase(MI);
}

// We would like to split the SP adjustment to reduce prologue/epilogue
// as following instructions. In this way, the offset of the callee saved
// register could fit in a single store.
//   add     sp,sp,-2032
//   sw      ra,2028(sp)
//   sw      s0,2024(sp)
//   sw      s1,2020(sp)
//   sw      s3,2012(sp)
//   sw      s4,2008(sp)
//   add     sp,sp,-64
uint64_t
RISCVFrameLowering::getFirstSPAdjustAmount(const MachineFunction &MF) const {
  const auto *RVFI = MF.getInfo<RISCVMachineFunctionInfo>();
  const MachineFrameInfo &MFI = MF.getFrameInfo();
  const std::vector<CalleeSavedInfo> &CSI = MFI.getCalleeSavedInfo();
  uint64_t StackSize = MFI.getStackSize();

  // Disable SplitSPAdjust if save-restore libcall is used. The callee-saved
  // registers will be pushed by the save-restore libcalls, so we don't have to
  // split the SP adjustment in this case.
  if (RVFI->getLibCallStackSize())
    return 0;

  // Align to VSW/VLW signed 11 bits offset
  // Return the FirstSPAdjustAmount if the StackSize can not fit in a signed
  // 11-bit and there exists a callee-saved register needing to be pushed.
  if (!isInt<11>(StackSize) && (CSI.size() > 0)) {
    // FirstSPAdjustAmount is chosen as (1024 - StackAlign) because 1024 will
    // cause sp = sp + 1024 in the epilogue to be split into multiple
    // instructions. Offsets smaller than 1024 can fit in a single load/store
    // instruction, and we have to stick with the stack alignment. 1024 has
    // 16-byte alignment. The stack alignment for RV32 and RV64 is 16 and for
    // RV32E it is 4. So (1024 - StackAlign) will satisfy the stack alignment.
    return 1024 - getStackAlign().value();
  }
  return 0;
}

uint64_t RISCVFrameLowering::getStackSize(const MachineFunction &MF,
                                          RISCVStackID::Value ID) const {
  const MachineFrameInfo &MFI = MF.getFrameInfo();
  uint64_t StackSize = 0;
<<<<<<< HEAD
  Align Alignment = Align(4);
  for(int I = MFI.getObjectIndexBegin(); I != MFI.getObjectIndexEnd(); I++) {
    if(static_cast<unsigned>(MFI.getStackID(I)) == ID) {
      // FIXME: this code logic maybe not that correct?
      StackSize += ((MFI.getObjectSize(I) + 3) >> 2) * 4;
      // Get frame object largest alignment
      Alignment = std::max(MFI.getObjectAlign(I), Alignment);
    }
  }
  // FIXME: maybe this alignment is too simple?
  return alignTo(StackSize, Alignment);
=======
  
  for(int I = 0; I != MFI.getObjectIndexEnd(); I++) {
    if(static_cast<unsigned>(MFI.getStackID(I)) == ID) {
      Align Alignment = MFI.getObjectAlign(I).value() <= 4 ? 
                        Align(4) : MFI.getObjectAlign(I);
      StackSize += MFI.getObjectSize(I);
      StackSize = alignTo(StackSize, Alignment);
    }
  }

  return StackSize;
>>>>>>> 93c99240
}

void RISCVFrameLowering::determineStackID(MachineFunction &MF) const {
  MachineFrameInfo &MFI = MF.getFrameInfo();
  for (int I = MFI.getObjectIndexBegin(); I != MFI.getObjectIndexEnd(); I++) {
    // FIXME: There is no sGPR spill stack!
    // MFI.setStackID(I, RISCVStackID::VGPRSpill);

    MachinePointerInfo PtrInfo = MachinePointerInfo::getFixedStack(MF, I);
    if (MFI.getStackID(I) != RISCVStackID::Default)
      continue;
    if (PtrInfo.getAddrSpace() == RISCVAS::PRIVATE_ADDRESS)
      MFI.setStackID(I, RISCVStackID::VGPRSpill);
    else if (PtrInfo.getAddrSpace() == RISCVAS::LOCAL_ADDRESS)
      MFI.setStackID(I, RISCVStackID::LocalMemSpill);
    else
      MFI.setStackID(I, RISCVStackID::SGPRSpill);
  }
}

bool RISCVFrameLowering::spillCalleeSavedRegisters(
    MachineBasicBlock &MBB, MachineBasicBlock::iterator MI,
    ArrayRef<CalleeSavedInfo> CSI, const TargetRegisterInfo *TRI) const {
  if (CSI.empty())
    return true;

  MachineFunction *MF = MBB.getParent();
  const TargetInstrInfo &TII = *MF->getSubtarget().getInstrInfo();
  DebugLoc DL;
  if (MI != MBB.end() && !MI->isDebugInstr())
    DL = MI->getDebugLoc();

  const char *SpillLibCall = getSpillLibCallName(*MF, CSI);
  if (SpillLibCall) {
    // Add spill libcall via non-callee-saved register t0.
    BuildMI(MBB, MI, DL, TII.get(RISCV::PseudoCALLReg), RISCV::X5)
        .addExternalSymbol(SpillLibCall, RISCVII::MO_CALL)
        .setMIFlag(MachineInstr::FrameSetup);

    // Add registers spilled in libcall as liveins.
    for (auto &CS : CSI)
      MBB.addLiveIn(CS.getReg());
  }

  // Manually spill values not spilled by libcall.
  const auto &NonLibcallCSI = getNonLibcallCSI(*MF, CSI);
  for (auto &CS : NonLibcallCSI) {
    // Insert the spill to the stack frame.
    Register Reg = CS.getReg();

    const TargetRegisterClass *RC = TRI->getMinimalPhysRegClass(Reg);
    if(Reg.id() < RISCV::V0 || Reg.id() > RISCV::V255) {
      MF->getFrameInfo().setStackID(CS.getFrameIdx(), RISCVStackID::SGPRSpill);
      // FIXME: Right now, no vgpr callee saved register, maybe later needed
      TII.storeRegToStackSlot(MBB, MI, Reg, !MBB.isLiveIn(Reg), CS.getFrameIdx(),
                            RC, TRI);
    } else {
      assert(Reg.id() >= RISCV::V32 && Reg.id() <= RISCV::V255 && "TODO");
      MF->getFrameInfo().setStackID(CS.getFrameIdx(), RISCVStackID::VGPRSpill);
      TII.storeRegToStackSlot(MBB, MI, Reg, !MBB.isLiveIn(Reg), CS.getFrameIdx(),
                            RC, TRI);
    }
  }

  return true;
}

bool RISCVFrameLowering::restoreCalleeSavedRegisters(
    MachineBasicBlock &MBB, MachineBasicBlock::iterator MI,
    MutableArrayRef<CalleeSavedInfo> CSI, const TargetRegisterInfo *TRI) const {
  if (CSI.empty())
    return true;

  MachineFunction *MF = MBB.getParent();
  const TargetInstrInfo &TII = *MF->getSubtarget().getInstrInfo();
  DebugLoc DL;
  if (MI != MBB.end() && !MI->isDebugInstr())
    DL = MI->getDebugLoc();

  // Manually restore values not restored by libcall.
  // Keep the same order as in the prologue. There is no need to reverse the
  // order in the epilogue. In addition, the return address will be restored
  // first in the epilogue. It increases the opportunity to avoid the
  // load-to-use data hazard between loading RA and return by RA.
  // loadRegFromStackSlot can insert multiple instructions.
  const auto &NonLibcallCSI = getNonLibcallCSI(*MF, CSI);
  for (auto &CS : NonLibcallCSI) {
    Register Reg = CS.getReg();
    const TargetRegisterClass *RC = TRI->getMinimalPhysRegClass(Reg);
    TII.loadRegFromStackSlot(MBB, MI, Reg, CS.getFrameIdx(), RC, TRI);
    assert(MI != MBB.begin() && "loadRegFromStackSlot didn't insert any code!");
  }

  const char *RestoreLibCall = getRestoreLibCallName(*MF, CSI);
  if (RestoreLibCall) {
    // Add restore libcall via tail call.
    MachineBasicBlock::iterator NewMI =
        BuildMI(MBB, MI, DL, TII.get(RISCV::PseudoTAIL))
            .addExternalSymbol(RestoreLibCall, RISCVII::MO_CALL)
            .setMIFlag(MachineInstr::FrameDestroy);

    // Remove trailing returns, since the terminator is now a tail call to the
    // restore function.
    if (MI != MBB.end() && MI->getOpcode() == RISCV::PseudoRET) {
      NewMI->copyImplicitOps(*MF, *MI);
      MI->eraseFromParent();
    }
  }

  return true;
}

bool RISCVFrameLowering::enableShrinkWrapping(const MachineFunction &MF) const {
  // Keep the conventional code flow when not optimizing.
  if (MF.getFunction().hasOptNone())
    return false;

  return true;
}

bool RISCVFrameLowering::canUseAsPrologue(const MachineBasicBlock &MBB) const {
  MachineBasicBlock *TmpMBB = const_cast<MachineBasicBlock *>(&MBB);
  const MachineFunction *MF = MBB.getParent();
  const auto *RVFI = MF->getInfo<RISCVMachineFunctionInfo>();

  if (!RVFI->useSaveRestoreLibCalls(*MF))
    return true;

  // Inserting a call to a __riscv_save libcall requires the use of the register
  // t0 (X5) to hold the return address. Therefore if this register is already
  // used we can't insert the call.

  RegScavenger RS;
  RS.enterBasicBlock(*TmpMBB);
  return !RS.isRegUsed(RISCV::X5);
}

bool RISCVFrameLowering::canUseAsEpilogue(const MachineBasicBlock &MBB) const {
  const MachineFunction *MF = MBB.getParent();
  MachineBasicBlock *TmpMBB = const_cast<MachineBasicBlock *>(&MBB);
  const auto *RVFI = MF->getInfo<RISCVMachineFunctionInfo>();

  if (!RVFI->useSaveRestoreLibCalls(*MF))
    return true;

  // Using the __riscv_restore libcalls to restore CSRs requires a tail call.
  // This means if we still need to continue executing code within this function
  // the restore cannot take place in this basic block.

  if (MBB.succ_size() > 1)
    return false;

  MachineBasicBlock *SuccMBB =
      MBB.succ_empty() ? TmpMBB->getFallThrough() : *MBB.succ_begin();

  // Doing a tail call should be safe if there are no successors, because either
  // we have a returning block or the end of the block is unreachable, so the
  // restore will be eliminated regardless.
  if (!SuccMBB)
    return true;

  // The successor can only contain a return, since we would effectively be
  // replacing the successor with our own tail return at the end of our block.
  return SuccMBB->isReturnBlock() && SuccMBB->size() == 1;
}

bool RISCVFrameLowering::isSupportedStackID(TargetStackID::Value ID) const {
  RISCVStackID::Value StackID = (RISCVStackID::Value)ID;
  switch (StackID) {
  case RISCVStackID::Default:
  case RISCVStackID::SGPRSpill:
  case RISCVStackID::VGPRSpill:
  case RISCVStackID::LocalMemSpill:
    return true;
  case RISCVStackID::ScalableVector:
  case RISCVStackID::NoAlloc:
  case RISCVStackID::WasmLocal:
    return false;
  }
  llvm_unreachable("Invalid RISCVStackID::Value");
}

/// TODO: Implements this interface
bool RISCVFrameLowering::storeRegToReg(const TargetRegisterInfo *TRI) const {

  return false;
}

/// TODO: Implements this interface
bool RISCVFrameLowering::loadRegFromReg(const TargetRegisterInfo *TRI) const {

  return false;
}<|MERGE_RESOLUTION|>--- conflicted
+++ resolved
@@ -510,46 +510,22 @@
     RI->adjustReg(MBB, MBBI, DL, SPReg, SPReg,
                   StackOffset::getFixed(-SPStackSize),
                   MachineInstr::FrameDestroy, getStackAlign());
-<<<<<<< HEAD
-
-  if(LocalStackSize)
-    RI->adjustReg(MBB, MBBI, DL, RISCV::X8, RISCV::X8,
-                  StackOffset::getFixed(-LocalStackSize),
-                  MachineInstr::FrameDestroy, getStackAlign());
-  if(TPStackSize) {
-    RI->adjustReg(MBB, MBBI, DL, TPReg, TPReg,
-              StackOffset::getFixed(-TPStackSize),
-              MachineInstr::FrameDestroy, getStackAlign());
-=======
   if(TPStackSize) {
     RI->adjustReg(MBB, MBBI, DL, TPReg, TPReg,
                   StackOffset::getFixed(-TPStackSize),
                   MachineInstr::FrameDestroy, getStackAlign());
     
     // Restore V32
->>>>>>> 93c99240
     BuildMI(MBB, MBBI, DL, TII->get(RISCV::VMV_V_X),
             RI->getPrivateMemoryBaseRegister(MF))
         .addReg(TPReg);
   }
-<<<<<<< HEAD
-
-
-=======
     
->>>>>>> 93c99240
   // Emit epilogue for shadow call stack.
   emitSCSEpilogue(MF, MBB, MBBI, DL);
 }
 
 uint64_t RISCVFrameLowering::getStackOffset(const MachineFunction &MF,
-<<<<<<< HEAD
-                                            unsigned FI,
-                                            RISCVStackID::Value Stack) const {
-  const MachineFrameInfo &MFI = MF.getFrameInfo();
-  uint64_t StackSize = 0;
-  for (int I = MFI.getObjectIndexBegin(); I != (int)FI + 1; I++) {
-=======
                                             int FI,
                                             RISCVStackID::Value Stack) const {
   const MachineFrameInfo &MFI = MF.getFrameInfo();
@@ -559,20 +535,10 @@
   // stack, the offset in the current stack should not be calculated from a 
   // negative FI.
   for (int I = FI < 0 ? MFI.getObjectIndexBegin() : 0; I != FI + 1; I++) {
->>>>>>> 93c99240
     if (static_cast<unsigned>(MFI.getStackID(I)) == Stack) {
       // Need to consider the alignment for different frame index
       Align Alignment =
           MFI.getObjectAlign(I).value() <= 4 ? Align(4) : MFI.getObjectAlign(I);
-<<<<<<< HEAD
-      uint64_t AlignedSize = alignTo(MFI.getObjectSize(I), Alignment);
-      StackSize += AlignedSize;
-    }
-  }
-  return alignTo(StackSize, MFI.getObjectAlign(FI).value() <= 4
-                                ? Align(4)
-                                : MFI.getObjectAlign(FI));
-=======
       StackSize += MFI.getObjectSize(I);
       StackSize = alignTo(StackSize, Alignment);
     }
@@ -585,7 +551,6 @@
     StackSize += getStackSize(MF, RISCVStackID::VGPRSpill);
   
   return StackSize;
->>>>>>> 93c99240
 }
 
 StackOffset
@@ -768,19 +733,6 @@
                                           RISCVStackID::Value ID) const {
   const MachineFrameInfo &MFI = MF.getFrameInfo();
   uint64_t StackSize = 0;
-<<<<<<< HEAD
-  Align Alignment = Align(4);
-  for(int I = MFI.getObjectIndexBegin(); I != MFI.getObjectIndexEnd(); I++) {
-    if(static_cast<unsigned>(MFI.getStackID(I)) == ID) {
-      // FIXME: this code logic maybe not that correct?
-      StackSize += ((MFI.getObjectSize(I) + 3) >> 2) * 4;
-      // Get frame object largest alignment
-      Alignment = std::max(MFI.getObjectAlign(I), Alignment);
-    }
-  }
-  // FIXME: maybe this alignment is too simple?
-  return alignTo(StackSize, Alignment);
-=======
   
   for(int I = 0; I != MFI.getObjectIndexEnd(); I++) {
     if(static_cast<unsigned>(MFI.getStackID(I)) == ID) {
@@ -792,7 +744,6 @@
   }
 
   return StackSize;
->>>>>>> 93c99240
 }
 
 void RISCVFrameLowering::determineStackID(MachineFunction &MF) const {
