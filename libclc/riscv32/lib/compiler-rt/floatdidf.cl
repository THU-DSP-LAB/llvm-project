//===-- floatdidf.c - Implement __floatdidf -------------------------------===//
//
// Part of the LLVM Project, under the Apache License v2.0 with LLVM Exceptions.
// See https://llvm.org/LICENSE.txt for license information.
// SPDX-License-Identifier: Apache-2.0 WITH LLVM-exception
//
//===----------------------------------------------------------------------===//
//
// Referenced from floatdidf.c , but implemented in OpenCL language
//
//===----------------------------------------------------------------------===//

#ifdef cl_khr_fp64

#pragma OPENCL EXTENSION cl_khr_fp64 : enable

#include "types.h"

double __floatdidf(di_int a) {
  if (a == 0)
    return 0.0;
  const unsigned N = sizeof(di_int) * 8;
  const di_int s = a >> (N - 1);
  a = (a ^ s) - s;
<<<<<<< HEAD
  int sd = N - clz64(a);
=======
  int sd = N - clzl(a);
>>>>>>> b32b5295
  int e = sd - 1;
  if (sd > DBL_MANT_DIG) {

    switch (sd) {
    case DBL_MANT_DIG + 1:
      a <<= 1;
      break;
    case DBL_MANT_DIG + 2:
      break;
    default:
      a = ((du_int)a >> (sd - (DBL_MANT_DIG + 2))) |
          ((a & ((du_int)(-1) >> ((N + DBL_MANT_DIG + 2) - sd))) != 0);
    };

    a |= (a & 4) != 0;
    ++a;
    a >>= 2;

    if (a & ((du_int)1 << DBL_MANT_DIG)) {
      a >>= 1;
      ++e;
    }

  } else {
    a <<= (DBL_MANT_DIG - sd);
  }
  double_bits fb;
  fb.u.s.high = ((su_int)s & 0x80000000) | ((su_int)(e + 1023) << 20) |
                ((su_int)(a >> 32) & 0x000FFFFF);
  fb.u.s.low = (su_int)a;
  return fb.f;
}

#endif<|MERGE_RESOLUTION|>--- conflicted
+++ resolved
@@ -22,11 +22,7 @@
   const unsigned N = sizeof(di_int) * 8;
   const di_int s = a >> (N - 1);
   a = (a ^ s) - s;
-<<<<<<< HEAD
-  int sd = N - clz64(a);
-=======
   int sd = N - clzl(a);
->>>>>>> b32b5295
   int e = sd - 1;
   if (sd > DBL_MANT_DIG) {
 
