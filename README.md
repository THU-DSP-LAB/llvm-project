--- conflicted
+++ resolved
@@ -49,11 +49,7 @@
 
 ### 3: Bridge icd loader
 
-<<<<<<< HEAD
-Run `export VENTUS_INSTALL_PREFIX=<path_to>/ventus-llvm/install` to set `VENTUS_INSTALL_PREFIX` environment variable(system environment variable recommended)
-=======
 Run `export VENTUS_INSTALL_PREFIX=<path_to_install>` to set `VENTUS_INSTALL_PREFIX` environment variable(system environment variable recommended)
->>>>>>> 078bb26e
 
 Run `export LD_LIBRARY_PATH=${VENTUS_INSTALL_PREFIX}/lib` to tell OpenCL application to use your own built `libOpenCL.so`, also to correctly locate LLVM shared libraries
 
